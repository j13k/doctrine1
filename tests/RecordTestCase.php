--- conflicted
+++ resolved
@@ -899,8 +899,6 @@
         $user->refresh(true);
         $this->assertEqual(count($user->Address), 1);
     }
-<<<<<<< HEAD
-=======
 
     public function testAggregateWithCommaGroupBy()
     {
@@ -994,5 +992,4 @@
           $this->fail();
         }
     }
->>>>>>> 91eabf5f
 }