---
<<<<<<< HEAD
User:
=======
SchemaTestUser:
>>>>>>> 91eabf5f
  actAs: [Timestampable]
  columns:
    id:
      type: integer(4)
      primary: true
      autoincrement: true
    username:
      type: string(255)
    password:
      type: string(255)
<<<<<<< HEAD
Profile:
=======

SchemaTestProfile:
>>>>>>> 91eabf5f
  actAs: [Timestampable]
  columns:
    id:
      type: integer(4)
      primary: true
      autoincrement: true
<<<<<<< HEAD
    user_id:
      type: integer(4)
    contact_id:
=======
    schema_test_user_id:
      type: integer(4)
    schema_test_contact_id:
>>>>>>> 91eabf5f
      type: integer(4)
    first_name:
      type: string(255)
    last_name:
      type: string(255)
  relations:
<<<<<<< HEAD
    User: 
      foreignType: one
    Contact:
      foreignType: one
Contact:
=======
    SchemaTestUser: 
      foreignType: one
    SchemaTestContact:
      foreignType: one

SchemaTestContact:
>>>>>>> 91eabf5f
  actAs: [Timestampable]
  columns:
    id:
      type: integer(4)
      primary: true
      autoincrement: true
    name:
      type: string(255)
<<<<<<< HEAD
Phonenumber:
=======

SchemaTestPhonenumber:
>>>>>>> 91eabf5f
  actAs: [Timestampable]
  columns:
    id:
      type: integer(4)
      primary: true
      autoincrement: true
<<<<<<< HEAD
    contact_id:
=======
    schema_test_contact_id:
>>>>>>> 91eabf5f
      type: integer(4)
    phone_number:
      type: integer(4)
  relations:
<<<<<<< HEAD
    Contact:
      foreignAlias: Phonenumbers
=======
    SchemaTestContact:
      foreignAlias: Phonenumbers

SchemaTestInheritanceParent:
  package: Parent
  columns:
    id:
      type: integer(4)
      primary: true
      autoincrement: true
    name:
      type: string(255)
    type:
      type: string(255)

SchemaTestInheritanceChild1:
  package: Child1
  inheritance:
    extends: SchemaTestInheritanceParent
    keyField: type
    keyValue: child1

SchemaTestInheritanceChild2:
  package: Child2
  inheritance:
    extends: SchemaTestInheritanceChild1
    keyField: type
    keyValue: child2

# Simple Inheritance
# All children share the columns of the parent
SchemaTestSimpleInheritanceParent:
  columns:
    name: string(255)

SchemaTestSimpleInheritanceChild:
  inheritance:
    type: simple
    extends: SchemaTestSimpleInheritanceParent
  columns:
    description: string(255)

# Class Table Inheritance
# Individual tables, each model has its own columns, and they share id primary keys
SchemaTestClassTableInheritanceParent:
  columns:
    name: string(255)

SchemaTestClassTableInheritanceChild:
  inheritance:
    type: class_table
    extends: SchemaTestClassTableInheritanceParent
  columns:
    title: string(255)
    description: string(255)

# Concrete Inheritance
# Individual tables, all children share the columns of its parents
SchemaTestConcreteInheritanceParent:
  columns:
    name: string(255)

SchemaTestConcreteInheritanceChild:
  inheritance:
    type: concrete
    extends: SchemaTestClassTableInheritanceParent
  columns:
    title: string(255)
    description: string(255)

# Column Aggregation Inheritance
# Single table, all children columns are stored in the parent, parent class has a type method
# Which is used to determine which child the record in the db belonds to
SchemaTestColumnAggregationInheritanceParent:
  columns:
    name: string(255)
    type: string(255)

SchemaTestColumnAggregationInheritanceChild:
  inheritance:
    type: column_aggregation
    keyField: type
    keyValue: SchemaTestColumnAggregationInheritanceChild
    extends: SchemaTestColumnAggregationInheritanceParent
  columns:
    title: string(255)
    description: string(255)

AliasTest:
  columns:
    test_col:
      name: test_col as test_col_alias
      type: string(255)
>>>>>>> 91eabf5f
<|MERGE_RESOLUTION|>--- conflicted
+++ resolved
@@ -1,9 +1,5 @@
 ---
-<<<<<<< HEAD
-User:
-=======
 SchemaTestUser:
->>>>>>> 91eabf5f
   actAs: [Timestampable]
   columns:
     id:
@@ -14,47 +10,29 @@
       type: string(255)
     password:
       type: string(255)
-<<<<<<< HEAD
-Profile:
-=======
 
 SchemaTestProfile:
->>>>>>> 91eabf5f
   actAs: [Timestampable]
   columns:
     id:
       type: integer(4)
       primary: true
       autoincrement: true
-<<<<<<< HEAD
-    user_id:
-      type: integer(4)
-    contact_id:
-=======
     schema_test_user_id:
       type: integer(4)
     schema_test_contact_id:
->>>>>>> 91eabf5f
       type: integer(4)
     first_name:
       type: string(255)
     last_name:
       type: string(255)
   relations:
-<<<<<<< HEAD
-    User: 
-      foreignType: one
-    Contact:
-      foreignType: one
-Contact:
-=======
     SchemaTestUser: 
       foreignType: one
     SchemaTestContact:
       foreignType: one
 
 SchemaTestContact:
->>>>>>> 91eabf5f
   actAs: [Timestampable]
   columns:
     id:
@@ -63,31 +41,19 @@
       autoincrement: true
     name:
       type: string(255)
-<<<<<<< HEAD
-Phonenumber:
-=======
 
 SchemaTestPhonenumber:
->>>>>>> 91eabf5f
   actAs: [Timestampable]
   columns:
     id:
       type: integer(4)
       primary: true
       autoincrement: true
-<<<<<<< HEAD
-    contact_id:
-=======
     schema_test_contact_id:
->>>>>>> 91eabf5f
       type: integer(4)
     phone_number:
       type: integer(4)
   relations:
-<<<<<<< HEAD
-    Contact:
-      foreignAlias: Phonenumbers
-=======
     SchemaTestContact:
       foreignAlias: Phonenumbers
 
@@ -180,5 +146,4 @@
   columns:
     test_col:
       name: test_col as test_col_alias
-      type: string(255)
->>>>>>> 91eabf5f
+      type: string(255)