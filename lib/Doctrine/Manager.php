<?php
/*
 *  $Id$
 *
 * THIS SOFTWARE IS PROVIDED BY THE COPYRIGHT HOLDERS AND CONTRIBUTORS
 * "AS IS" AND ANY EXPRESS OR IMPLIED WARRANTIES, INCLUDING, BUT NOT
 * LIMITED TO, THE IMPLIED WARRANTIES OF MERCHANTABILITY AND FITNESS FOR
 * A PARTICULAR PURPOSE ARE DISCLAIMED. IN NO EVENT SHALL THE COPYRIGHT
 * OWNER OR CONTRIBUTORS BE LIABLE FOR ANY DIRECT, INDIRECT, INCIDENTAL,
 * SPECIAL, EXEMPLARY, OR CONSEQUENTIAL DAMAGES (INCLUDING, BUT NOT
 * LIMITED TO, PROCUREMENT OF SUBSTITUTE GOODS OR SERVICES; LOSS OF USE,
 * DATA, OR PROFITS; OR BUSINESS INTERRUPTION) HOWEVER CAUSED AND ON ANY
 * THEORY OF LIABILITY, WHETHER IN CONTRACT, STRICT LIABILITY, OR TORT
 * (INCLUDING NEGLIGENCE OR OTHERWISE) ARISING IN ANY WAY OUT OF THE USE
 * OF THIS SOFTWARE, EVEN IF ADVISED OF THE POSSIBILITY OF SUCH DAMAGE.
 *
 * This software consists of voluntary contributions made by many individuals
 * and is licensed under the LGPL. For more information, see
 * <http://www.phpdoctrine.org>.
 */

/**
 *
 * Doctrine_Manager is the base component of all doctrine based projects.
 * It opens and keeps track of all connections (database connections).
 *
 * @package     Doctrine
 * @subpackage  Manager
 * @license     http://www.opensource.org/licenses/lgpl-license.php LGPL
 * @link        www.phpdoctrine.org
 * @since       1.0
 * @version     $Revision$
 * @author      Konsta Vesterinen <kvesteri@cc.hut.fi>
 */
class Doctrine_Manager extends Doctrine_Configurable implements Countable, IteratorAggregate
{
    /**
     * @var array $connections          an array containing all the opened connections
     */
    protected $_connections   = array();

    /**
     * @var array $bound                an array containing all components that have a bound connection
     */
    protected $_bound         = array();

    /**
     * @var integer $index              the incremented index
     */
    protected $_index         = 0;

    /**
     * @var integer $currIndex          the current connection index
     */
    protected $_currIndex     = 0;

    /**
     * @var Doctrine_Query_Registry     the query registry
     */
    protected $_queryRegistry;

    /**
     * constructor
     *
     * this is private constructor (use getInstance to get an instance of this class)
     */
    private function __construct()
    {
        Doctrine_Locator_Injectable::initNullObject(new Doctrine_Null);
    }

    /**
     * setDefaultAttributes
     * sets default attributes
     *
     * @todo I do not understand the flow here. Explain or refactor?
     * @return boolean
     */
    public function setDefaultAttributes()
    {
        static $init = false;
        if ( ! $init) {
            $init = true;
            $attributes = array(
                        Doctrine::ATTR_CACHE                    => null,
                        Doctrine::ATTR_RESULT_CACHE             => null,
                        Doctrine::ATTR_QUERY_CACHE              => null,
                        Doctrine::ATTR_LOAD_REFERENCES          => true,
                        Doctrine::ATTR_LISTENER                 => new Doctrine_EventListener(),
                        Doctrine::ATTR_RECORD_LISTENER          => new Doctrine_Record_Listener(),
                        Doctrine::ATTR_THROW_EXCEPTIONS         => true,
                        Doctrine::ATTR_VALIDATE                 => Doctrine::VALIDATE_NONE,
                        Doctrine::ATTR_QUERY_LIMIT              => Doctrine::LIMIT_RECORDS,
                        Doctrine::ATTR_IDXNAME_FORMAT           => "%s_idx",
                        Doctrine::ATTR_SEQNAME_FORMAT           => "%s_seq",
                        Doctrine::ATTR_TBLNAME_FORMAT           => "%s",
                        Doctrine::ATTR_QUOTE_IDENTIFIER         => false,
                        Doctrine::ATTR_SEQCOL_NAME              => 'id',
                        Doctrine::ATTR_PORTABILITY              => Doctrine::PORTABILITY_ALL,
                        Doctrine::ATTR_EXPORT                   => Doctrine::EXPORT_ALL,
                        Doctrine::ATTR_DECIMAL_PLACES           => 2,
                        Doctrine::ATTR_DEFAULT_PARAM_NAMESPACE  => 'doctrine',
<<<<<<< HEAD
=======
                        Doctrine::ATTR_AUTOLOAD_TABLE_CLASSES   => false,
                        Doctrine::ATTR_USE_DQL_CALLBACKS        => false,
>>>>>>> 91eabf5f
                        ); 
            foreach ($attributes as $attribute => $value) {
                $old = $this->getAttribute($attribute);
                if ($old === null) {
                    $this->setAttribute($attribute,$value);
                }
            }
            return true;
        }
        return false;
    }

    /**
     * Returns an instance of this class
     * (this class uses the singleton pattern)
     *
     * @return Doctrine_Manager
     */
    public static function getInstance()
    {
        static $instance;
        if ( ! isset($instance)) {
            $instance = new self();
        }
        return $instance;
    }

    /**
     * Lazy-initializes the query registry object and returns it
     *
     * @return Doctrine_Query_Registry
     */
    public function getQueryRegistry()
    {
      	if ( ! isset($this->_queryRegistry)) {
      	   $this->_queryRegistry = new Doctrine_Query_Registry;
      	}
        return $this->_queryRegistry;
    }

    /**
     * Sets the query registry
     *
     * @return Doctrine_Manager     this object
     */
    public function setQueryRegistry(Doctrine_Query_Registry $registry)
    {
        $this->_queryRegistry = $registry;
        
        return $this;
    }

    /**
     * Open a new connection. If the adapter parameter is set this method acts as
     * a short cut for Doctrine_Manager::getInstance()->openConnection($adapter, $name);
     *
     * if the adapter paramater is not set this method acts as
     * a short cut for Doctrine_Manager::getInstance()->getCurrentConnection()
     *
     * @param PDO|Doctrine_Adapter_Interface $adapter   database driver
     * @param string $name                              name of the connection, if empty numeric key is used
     * @throws Doctrine_Manager_Exception               if trying to bind a connection with an existing name
     * @return Doctrine_Connection
     */
    public static function connection($adapter = null, $name = null)
    {
        if ($adapter == null) {
            return Doctrine_Manager::getInstance()->getCurrentConnection();
        } else {
            return Doctrine_Manager::getInstance()->openConnection($adapter, $name);
        }
    }

    /**
     * Opens a new connection and saves it to Doctrine_Manager->connections
     *
     * @param PDO|Doctrine_Adapter_Interface $adapter   database driver
     * @param string $name                              name of the connection, if empty numeric key is used
     * @throws Doctrine_Manager_Exception               if trying to bind a connection with an existing name
     * @throws Doctrine_Manager_Exception               if trying to open connection for unknown driver
     * @return Doctrine_Connection
     */
    public function openConnection($adapter, $name = null, $setCurrent = true)
    {
        if (is_object($adapter)) {
            if ( ! ($adapter instanceof PDO) && ! in_array('Doctrine_Adapter_Interface', class_implements($adapter))) {
                throw new Doctrine_Manager_Exception("First argument should be an instance of PDO or implement Doctrine_Adapter_Interface");
            }

            $driverName = $adapter->getAttribute(Doctrine::ATTR_DRIVER_NAME);
        } else if (is_array($adapter)) {
            if ( ! isset($adapter[0])) {
                throw new Doctrine_Manager_Exception('Empty data source name given.');
            }
            $e = explode(':', $adapter[0]);

            if ($e[0] == 'uri') {
                $e[0] = 'odbc';
            }

            $parts['dsn']    = $adapter[0];
            $parts['scheme'] = $e[0];
            $parts['user']   = (isset($adapter[1])) ? $adapter[1] : null;
            $parts['pass']   = (isset($adapter[2])) ? $adapter[2] : null;
            $driverName = $e[0];
            $adapter = $parts;
        } else {
            $parts = $this->parseDsn($adapter);
            $driverName = $parts['scheme'];
            $adapter = $parts;
        }

        // Decode adapter information
        if (is_array($adapter)) {
            foreach ($adapter as $key => $value) {
                $adapter[$key]  = $value?urldecode($value):null;
            }
        }

        // initialize the default attributes
        $this->setDefaultAttributes();

        if ($name !== null) {
            $name = (string) $name;
            if (isset($this->_connections[$name])) {
                if ($setCurrent) {
                    $this->_currIndex = $name;
                }
                return $this->_connections[$name];
            }
        } else {
            $name = $this->_index;
            $this->_index++;
        }

        $drivers = array('mysql'    => 'Doctrine_Connection_Mysql',
                         'sqlite'   => 'Doctrine_Connection_Sqlite',
                         'pgsql'    => 'Doctrine_Connection_Pgsql',
                         'oci'      => 'Doctrine_Connection_Oracle',
                         'oci8'     => 'Doctrine_Connection_Oracle',
                         'oracle'   => 'Doctrine_Connection_Oracle',
                         'mssql'    => 'Doctrine_Connection_Mssql',
                         'dblib'    => 'Doctrine_Connection_Mssql',
                         'firebird' => 'Doctrine_Connection_Firebird',
                         'informix' => 'Doctrine_Connection_Informix',
                         'mock'     => 'Doctrine_Connection_Mock');

        if ( ! isset($drivers[$driverName])) {
            throw new Doctrine_Manager_Exception('Unknown driver ' . $driverName);
        }

        $className = $drivers[$driverName];
        $conn = new $className($this, $adapter);
        $conn->setName($name);

        $this->_connections[$name] = $conn;

        if ($setCurrent) {
            $this->_currIndex = $name;
        }
        return $this->_connections[$name];
    }
    
    /**
<<<<<<< HEAD
     * parsePdoDsn 
     * 
     * @param array $dsn An array of dsn information 
     * @return array The array parsed
=======
     * Parse a pdo style dsn in to an array of parts
     *
     * @param array $dsn An array of dsn information
     * @return array The array parsed
     * @todo package:dbal
>>>>>>> 91eabf5f
     */
    public function parsePdoDsn($dsn)
    {
        $parts = array();

        $names = array('dsn', 'scheme', 'host', 'port', 'user', 'pass', 'path', 'query', 'fragment', 'unix_socket');

        foreach ($names as $name) {
            if ( ! isset($parts[$name])) {
                $parts[$name] = null;
            }
        }

        $e = explode(':', $dsn);
        $parts['scheme'] = $e[0];
        $parts['dsn'] = $dsn;

        $e = explode(';', $e[1]);
        foreach ($e as $string) {
            if ($string) {
                $e2 = explode('=', $string);

                if (isset($e2[0]) && isset($e2[1])) {
                    list($key, $value) = $e2;
                    $parts[$key] = $value;
                }
            }
        }

        return $parts;
    }

    /**
     * Build the blank dsn parts array used with parseDsn()
     *
     * @see parseDsn()
     * @param string $dsn 
     * @return array $parts
     */
    protected function _buildDsnPartsArray($dsn)
    {
        // fix sqlite dsn so that it will parse correctly
        $dsn = str_replace("////", "/", $dsn);
        $dsn = str_replace("\\", "/", $dsn);
        $dsn = preg_replace("/\/\/\/(.*):\//", "//$1:/", $dsn);

        // silence any warnings
        $parts = @parse_url($dsn);

        $names = array('dsn', 'scheme', 'host', 'port', 'user', 'pass', 'path', 'query', 'fragment', 'unix_socket');

        foreach ($names as $name) {
            if ( ! isset($parts[$name])) {
                $parts[$name] = null;
            }
        }

        if (count($parts) == 0 || ! isset($parts['scheme'])) {
            throw new Doctrine_Manager_Exception('Could not parse dsn');
        }

        return $parts;
    }

    /**
     * Parse a Doctrine style dsn string in to an array of parts
     *
     * @param string $dsn
     * @return array Parsed contents of DSN
     * @todo package:dbal
     */
    public function parseDsn($dsn)
    {
        $parts = $this->_buildDsnPartsArray($dsn);

        switch ($parts['scheme']) {
            case 'sqlite':
            case 'sqlite2':
            case 'sqlite3':
                if (isset($parts['host']) && $parts['host'] == ':memory') {
                    $parts['database'] = ':memory:';
                    $parts['dsn']      = 'sqlite::memory:';
                } else {
                    //fix windows dsn we have to add host: to path and set host to null
                    if (isset($parts['host'])) {
                        $parts['path'] = $parts['host'] . ":" . $parts["path"];
                        $parts['host'] = null;
                    }
                    $parts['database'] = $parts['path'];
                    $parts['dsn'] = $parts['scheme'] . ':' . $parts['path'];
                }

                break;

            case 'mssql':
            case 'dblib':
                if ( ! isset($parts['path']) || $parts['path'] == '/') {
                    throw new Doctrine_Manager_Exception('No database available in data source name');
                }
                if (isset($parts['path'])) {
                    $parts['database'] = substr($parts['path'], 1);
                }
                if ( ! isset($parts['host'])) {
                    throw new Doctrine_Manager_Exception('No hostname set in data source name');
                }

                $parts['dsn'] = $parts['scheme'] . ':host='
                              . $parts['host'] . (isset($parts['port']) ? ':' . $parts['port']:null) . ';dbname='
                              . $parts['database'];

                break;

            case 'mysql':
            case 'informix':
            case 'oci8':
            case 'oci':
            case 'firebird':
            case 'pgsql':
            case 'odbc':
            case 'mock':
            case 'oracle':
                if ( ! isset($parts['path']) || $parts['path'] == '/') {
                    throw new Doctrine_Manager_Exception('No database available in data source name');
                }
                if (isset($parts['path'])) {
                    $parts['database'] = substr($parts['path'], 1);
                }
                if ( ! isset($parts['host'])) {
                    throw new Doctrine_Manager_Exception('No hostname set in data source name');
                }

                $parts['dsn'] = $parts['scheme'] . ':host='
                              . $parts['host'] . (isset($parts['port']) ? ';port=' . $parts['port']:null) . ';dbname='
                              . $parts['database'];

                break;
            default:
                throw new Doctrine_Manager_Exception('Unknown driver '.$parts['scheme']);
        }

        return $parts;
    }

    /**
     * Get the connection instance for the passed name
     *
     * @param integer $index
     * @return object Doctrine_Connection
     * @throws Doctrine_Manager_Exception   if trying to get a non-existent connection
     */
    public function getConnection($name)
    {
        if ( ! isset($this->_connections[$name])) {
            throw new Doctrine_Manager_Exception('Unknown connection: ' . $name);
        }

        return $this->_connections[$name];
    }

    /**
     * Get the name of the passed connection instance
     *
     * @param Doctrine_Connection $conn     connection object to be searched for
     * @return string                       the name of the connection
     */
    public function getConnectionName(Doctrine_Connection $conn)
    {
        return array_search($conn, $this->_connections, true);
    }

    /**
     * Binds given component to given connection
     * this means that when ever the given component uses a connection
     * it will be using the bound connection instead of the current connection
     *
     * @param string $componentName
     * @param string $connectionName
     * @return boolean
     */
    public function bindComponent($componentName, $connectionName)
    {
        $this->_bound[$componentName] = $connectionName;
    }

    /**
     * Get the connection instance for the specified component
     *
     * @param string $componentName
     * @return Doctrine_Connection
     */
    public function getConnectionForComponent($componentName)
    {
        Doctrine::autoload($componentName);

        if (isset($this->_bound[$componentName])) {
            return $this->getConnection($this->_bound[$componentName]);
        }

        return $this->getCurrentConnection();
    }
    
    /**
     * Check if a component is bound to a connection
     *
     * @param string $componentName
     * @return boolean
     */
    public function hasConnectionForComponent($componentName = null)
    {
        return isset($this->_bound[$componentName]);
    }

    /**
     * Closes the specified connection
     *
     * @param Doctrine_Connection $connection
     * @return void
     */
    public function closeConnection(Doctrine_Connection $connection)
    {
        $connection->close();

        $key = array_search($connection, $this->_connections, true);

        if ($key !== false) {
            unset($this->_connections[$key]);
        }
        $this->_currIndex = key($this->_connections);

        unset($connection);
    }

    /**
     * Returns all opened connections
     *
     * @return array
     */
    public function getConnections()
    {
        return $this->_connections;
    }

    /**
     * Sets the current connection to $key
     *
     * @param mixed $key                        the connection key
     * @throws InvalidKeyException
     * @return void
     */
    public function setCurrentConnection($key)
    {
        $key = (string) $key;
        if ( ! isset($this->_connections[$key])) {
            throw new InvalidKeyException();
        }
        $this->_currIndex = $key;
    }

    /**
     * Whether or not the manager contains specified connection
     *
     * @param mixed $key                        the connection key
     * @return boolean
     */
    public function contains($key)
    {
        return isset($this->_connections[$key]);
    }

    /**
     * Returns the number of opened connections
     *
     * @return integer
     */
    public function count()
    {
        return count($this->_connections);
    }

    /**
     * Returns an ArrayIterator that iterates through all connections
     *
     * @return ArrayIterator
     */
    public function getIterator()
    {
        return new ArrayIterator($this->_connections);
    }

    /**
     * Get the current connection instance
     *
     * @throws Doctrine_Connection_Exception       if there are no open connections
     * @return Doctrine_Connection
     */
    public function getCurrentConnection()
    {
        $i = $this->_currIndex;
        if ( ! isset($this->_connections[$i])) {
            throw new Doctrine_Connection_Exception('There is no open connection');
        }
        return $this->_connections[$i];
    }

    /**
     * Creates databases for all existing connections
     *
     * @param string $specifiedConnections Array of connections you wish to create the database for
     * @return void
     * @todo package:dbal
     */
    public function createDatabases($specifiedConnections = array())
    {
        if ( ! is_array($specifiedConnections)) {
            $specifiedConnections = (array) $specifiedConnections;
        }

        $results = array();

        foreach ($this as $name => $connection) {
            if ( ! empty($specifiedConnections) && ! in_array($name, $specifiedConnections)) {
                continue;
            }

            $results[$name] = $connection->createDatabase();
        }

        return $results;
    }

    /**
     * Drops databases for all existing connections
     *
     * @param string $specifiedConnections Array of connections you wish to drop the database for
     * @return void
     * @todo package:dbal
     */
    public function dropDatabases($specifiedConnections = array())
    {
        if ( ! is_array($specifiedConnections)) {
            $specifiedConnections = (array) $specifiedConnections;
        }

        $results = array();

        foreach ($this as $name => $connection) {
            if ( ! empty($specifiedConnections) && ! in_array($name, $specifiedConnections)) {
                continue;
            }

            $results[$name] = $connection->dropDatabase();
        }

        return $results;
    }

    /**
     * Returns a string representation of this object
     *
     * @return string
     */
    public function __toString()
    {
        $r[] = "<pre>";
        $r[] = "Doctrine_Manager";
        $r[] = "Connections : ".count($this->_connections);
        $r[] = "</pre>";
        return implode("\n",$r);
    }
}
<|MERGE_RESOLUTION|>--- conflicted
+++ resolved
@@ -1,653 +1,643 @@
-<?php
-/*
- *  $Id$
- *
- * THIS SOFTWARE IS PROVIDED BY THE COPYRIGHT HOLDERS AND CONTRIBUTORS
- * "AS IS" AND ANY EXPRESS OR IMPLIED WARRANTIES, INCLUDING, BUT NOT
- * LIMITED TO, THE IMPLIED WARRANTIES OF MERCHANTABILITY AND FITNESS FOR
- * A PARTICULAR PURPOSE ARE DISCLAIMED. IN NO EVENT SHALL THE COPYRIGHT
- * OWNER OR CONTRIBUTORS BE LIABLE FOR ANY DIRECT, INDIRECT, INCIDENTAL,
- * SPECIAL, EXEMPLARY, OR CONSEQUENTIAL DAMAGES (INCLUDING, BUT NOT
- * LIMITED TO, PROCUREMENT OF SUBSTITUTE GOODS OR SERVICES; LOSS OF USE,
- * DATA, OR PROFITS; OR BUSINESS INTERRUPTION) HOWEVER CAUSED AND ON ANY
- * THEORY OF LIABILITY, WHETHER IN CONTRACT, STRICT LIABILITY, OR TORT
- * (INCLUDING NEGLIGENCE OR OTHERWISE) ARISING IN ANY WAY OUT OF THE USE
- * OF THIS SOFTWARE, EVEN IF ADVISED OF THE POSSIBILITY OF SUCH DAMAGE.
- *
- * This software consists of voluntary contributions made by many individuals
- * and is licensed under the LGPL. For more information, see
- * <http://www.phpdoctrine.org>.
- */
-
-/**
- *
- * Doctrine_Manager is the base component of all doctrine based projects.
- * It opens and keeps track of all connections (database connections).
- *
- * @package     Doctrine
- * @subpackage  Manager
- * @license     http://www.opensource.org/licenses/lgpl-license.php LGPL
- * @link        www.phpdoctrine.org
- * @since       1.0
- * @version     $Revision$
- * @author      Konsta Vesterinen <kvesteri@cc.hut.fi>
- */
-class Doctrine_Manager extends Doctrine_Configurable implements Countable, IteratorAggregate
-{
-    /**
-     * @var array $connections          an array containing all the opened connections
-     */
-    protected $_connections   = array();
-
-    /**
-     * @var array $bound                an array containing all components that have a bound connection
-     */
-    protected $_bound         = array();
-
-    /**
-     * @var integer $index              the incremented index
-     */
-    protected $_index         = 0;
-
-    /**
-     * @var integer $currIndex          the current connection index
-     */
-    protected $_currIndex     = 0;
-
-    /**
-     * @var Doctrine_Query_Registry     the query registry
-     */
-    protected $_queryRegistry;
-
-    /**
-     * constructor
-     *
-     * this is private constructor (use getInstance to get an instance of this class)
-     */
-    private function __construct()
-    {
-        Doctrine_Locator_Injectable::initNullObject(new Doctrine_Null);
-    }
-
-    /**
-     * setDefaultAttributes
-     * sets default attributes
-     *
-     * @todo I do not understand the flow here. Explain or refactor?
-     * @return boolean
-     */
-    public function setDefaultAttributes()
-    {
-        static $init = false;
-        if ( ! $init) {
-            $init = true;
-            $attributes = array(
-                        Doctrine::ATTR_CACHE                    => null,
-                        Doctrine::ATTR_RESULT_CACHE             => null,
-                        Doctrine::ATTR_QUERY_CACHE              => null,
-                        Doctrine::ATTR_LOAD_REFERENCES          => true,
-                        Doctrine::ATTR_LISTENER                 => new Doctrine_EventListener(),
-                        Doctrine::ATTR_RECORD_LISTENER          => new Doctrine_Record_Listener(),
-                        Doctrine::ATTR_THROW_EXCEPTIONS         => true,
-                        Doctrine::ATTR_VALIDATE                 => Doctrine::VALIDATE_NONE,
-                        Doctrine::ATTR_QUERY_LIMIT              => Doctrine::LIMIT_RECORDS,
-                        Doctrine::ATTR_IDXNAME_FORMAT           => "%s_idx",
-                        Doctrine::ATTR_SEQNAME_FORMAT           => "%s_seq",
-                        Doctrine::ATTR_TBLNAME_FORMAT           => "%s",
-                        Doctrine::ATTR_QUOTE_IDENTIFIER         => false,
-                        Doctrine::ATTR_SEQCOL_NAME              => 'id',
-                        Doctrine::ATTR_PORTABILITY              => Doctrine::PORTABILITY_ALL,
-                        Doctrine::ATTR_EXPORT                   => Doctrine::EXPORT_ALL,
-                        Doctrine::ATTR_DECIMAL_PLACES           => 2,
-                        Doctrine::ATTR_DEFAULT_PARAM_NAMESPACE  => 'doctrine',
-<<<<<<< HEAD
-=======
-                        Doctrine::ATTR_AUTOLOAD_TABLE_CLASSES   => false,
-                        Doctrine::ATTR_USE_DQL_CALLBACKS        => false,
->>>>>>> 91eabf5f
-                        ); 
-            foreach ($attributes as $attribute => $value) {
-                $old = $this->getAttribute($attribute);
-                if ($old === null) {
-                    $this->setAttribute($attribute,$value);
-                }
-            }
-            return true;
-        }
-        return false;
-    }
-
-    /**
-     * Returns an instance of this class
-     * (this class uses the singleton pattern)
-     *
-     * @return Doctrine_Manager
-     */
-    public static function getInstance()
-    {
-        static $instance;
-        if ( ! isset($instance)) {
-            $instance = new self();
-        }
-        return $instance;
-    }
-
-    /**
-     * Lazy-initializes the query registry object and returns it
-     *
-     * @return Doctrine_Query_Registry
-     */
-    public function getQueryRegistry()
-    {
-      	if ( ! isset($this->_queryRegistry)) {
-      	   $this->_queryRegistry = new Doctrine_Query_Registry;
-      	}
-        return $this->_queryRegistry;
-    }
-
-    /**
-     * Sets the query registry
-     *
-     * @return Doctrine_Manager     this object
-     */
-    public function setQueryRegistry(Doctrine_Query_Registry $registry)
-    {
-        $this->_queryRegistry = $registry;
-        
-        return $this;
-    }
-
-    /**
-     * Open a new connection. If the adapter parameter is set this method acts as
-     * a short cut for Doctrine_Manager::getInstance()->openConnection($adapter, $name);
-     *
-     * if the adapter paramater is not set this method acts as
-     * a short cut for Doctrine_Manager::getInstance()->getCurrentConnection()
-     *
-     * @param PDO|Doctrine_Adapter_Interface $adapter   database driver
-     * @param string $name                              name of the connection, if empty numeric key is used
-     * @throws Doctrine_Manager_Exception               if trying to bind a connection with an existing name
-     * @return Doctrine_Connection
-     */
-    public static function connection($adapter = null, $name = null)
-    {
-        if ($adapter == null) {
-            return Doctrine_Manager::getInstance()->getCurrentConnection();
-        } else {
-            return Doctrine_Manager::getInstance()->openConnection($adapter, $name);
-        }
-    }
-
-    /**
-     * Opens a new connection and saves it to Doctrine_Manager->connections
-     *
-     * @param PDO|Doctrine_Adapter_Interface $adapter   database driver
-     * @param string $name                              name of the connection, if empty numeric key is used
-     * @throws Doctrine_Manager_Exception               if trying to bind a connection with an existing name
-     * @throws Doctrine_Manager_Exception               if trying to open connection for unknown driver
-     * @return Doctrine_Connection
-     */
-    public function openConnection($adapter, $name = null, $setCurrent = true)
-    {
-        if (is_object($adapter)) {
-            if ( ! ($adapter instanceof PDO) && ! in_array('Doctrine_Adapter_Interface', class_implements($adapter))) {
-                throw new Doctrine_Manager_Exception("First argument should be an instance of PDO or implement Doctrine_Adapter_Interface");
-            }
-
-            $driverName = $adapter->getAttribute(Doctrine::ATTR_DRIVER_NAME);
-        } else if (is_array($adapter)) {
-            if ( ! isset($adapter[0])) {
-                throw new Doctrine_Manager_Exception('Empty data source name given.');
-            }
-            $e = explode(':', $adapter[0]);
-
-            if ($e[0] == 'uri') {
-                $e[0] = 'odbc';
-            }
-
-            $parts['dsn']    = $adapter[0];
-            $parts['scheme'] = $e[0];
-            $parts['user']   = (isset($adapter[1])) ? $adapter[1] : null;
-            $parts['pass']   = (isset($adapter[2])) ? $adapter[2] : null;
-            $driverName = $e[0];
-            $adapter = $parts;
-        } else {
-            $parts = $this->parseDsn($adapter);
-            $driverName = $parts['scheme'];
-            $adapter = $parts;
-        }
-
-        // Decode adapter information
-        if (is_array($adapter)) {
-            foreach ($adapter as $key => $value) {
-                $adapter[$key]  = $value?urldecode($value):null;
-            }
-        }
-
-        // initialize the default attributes
-        $this->setDefaultAttributes();
-
-        if ($name !== null) {
-            $name = (string) $name;
-            if (isset($this->_connections[$name])) {
-                if ($setCurrent) {
-                    $this->_currIndex = $name;
-                }
-                return $this->_connections[$name];
-            }
-        } else {
-            $name = $this->_index;
-            $this->_index++;
-        }
-
-        $drivers = array('mysql'    => 'Doctrine_Connection_Mysql',
-                         'sqlite'   => 'Doctrine_Connection_Sqlite',
-                         'pgsql'    => 'Doctrine_Connection_Pgsql',
-                         'oci'      => 'Doctrine_Connection_Oracle',
-                         'oci8'     => 'Doctrine_Connection_Oracle',
-                         'oracle'   => 'Doctrine_Connection_Oracle',
-                         'mssql'    => 'Doctrine_Connection_Mssql',
-                         'dblib'    => 'Doctrine_Connection_Mssql',
-                         'firebird' => 'Doctrine_Connection_Firebird',
-                         'informix' => 'Doctrine_Connection_Informix',
-                         'mock'     => 'Doctrine_Connection_Mock');
-
-        if ( ! isset($drivers[$driverName])) {
-            throw new Doctrine_Manager_Exception('Unknown driver ' . $driverName);
-        }
-
-        $className = $drivers[$driverName];
-        $conn = new $className($this, $adapter);
-        $conn->setName($name);
-
-        $this->_connections[$name] = $conn;
-
-        if ($setCurrent) {
-            $this->_currIndex = $name;
-        }
-        return $this->_connections[$name];
-    }
-    
-    /**
-<<<<<<< HEAD
-     * parsePdoDsn 
-     * 
-     * @param array $dsn An array of dsn information 
-     * @return array The array parsed
-=======
-     * Parse a pdo style dsn in to an array of parts
-     *
-     * @param array $dsn An array of dsn information
-     * @return array The array parsed
-     * @todo package:dbal
->>>>>>> 91eabf5f
-     */
-    public function parsePdoDsn($dsn)
-    {
-        $parts = array();
-
-        $names = array('dsn', 'scheme', 'host', 'port', 'user', 'pass', 'path', 'query', 'fragment', 'unix_socket');
-
-        foreach ($names as $name) {
-            if ( ! isset($parts[$name])) {
-                $parts[$name] = null;
-            }
-        }
-
-        $e = explode(':', $dsn);
-        $parts['scheme'] = $e[0];
-        $parts['dsn'] = $dsn;
-
-        $e = explode(';', $e[1]);
-        foreach ($e as $string) {
-            if ($string) {
-                $e2 = explode('=', $string);
-
-                if (isset($e2[0]) && isset($e2[1])) {
-                    list($key, $value) = $e2;
-                    $parts[$key] = $value;
-                }
-            }
-        }
-
-        return $parts;
-    }
-
-    /**
-     * Build the blank dsn parts array used with parseDsn()
-     *
-     * @see parseDsn()
-     * @param string $dsn 
-     * @return array $parts
-     */
-    protected function _buildDsnPartsArray($dsn)
-    {
-        // fix sqlite dsn so that it will parse correctly
-        $dsn = str_replace("////", "/", $dsn);
-        $dsn = str_replace("\\", "/", $dsn);
-        $dsn = preg_replace("/\/\/\/(.*):\//", "//$1:/", $dsn);
-
-        // silence any warnings
-        $parts = @parse_url($dsn);
-
-        $names = array('dsn', 'scheme', 'host', 'port', 'user', 'pass', 'path', 'query', 'fragment', 'unix_socket');
-
-        foreach ($names as $name) {
-            if ( ! isset($parts[$name])) {
-                $parts[$name] = null;
-            }
-        }
-
-        if (count($parts) == 0 || ! isset($parts['scheme'])) {
-            throw new Doctrine_Manager_Exception('Could not parse dsn');
-        }
-
-        return $parts;
-    }
-
-    /**
-     * Parse a Doctrine style dsn string in to an array of parts
-     *
-     * @param string $dsn
-     * @return array Parsed contents of DSN
-     * @todo package:dbal
-     */
-    public function parseDsn($dsn)
-    {
-        $parts = $this->_buildDsnPartsArray($dsn);
-
-        switch ($parts['scheme']) {
-            case 'sqlite':
-            case 'sqlite2':
-            case 'sqlite3':
-                if (isset($parts['host']) && $parts['host'] == ':memory') {
-                    $parts['database'] = ':memory:';
-                    $parts['dsn']      = 'sqlite::memory:';
-                } else {
-                    //fix windows dsn we have to add host: to path and set host to null
-                    if (isset($parts['host'])) {
-                        $parts['path'] = $parts['host'] . ":" . $parts["path"];
-                        $parts['host'] = null;
-                    }
-                    $parts['database'] = $parts['path'];
-                    $parts['dsn'] = $parts['scheme'] . ':' . $parts['path'];
-                }
-
-                break;
-
-            case 'mssql':
-            case 'dblib':
-                if ( ! isset($parts['path']) || $parts['path'] == '/') {
-                    throw new Doctrine_Manager_Exception('No database available in data source name');
-                }
-                if (isset($parts['path'])) {
-                    $parts['database'] = substr($parts['path'], 1);
-                }
-                if ( ! isset($parts['host'])) {
-                    throw new Doctrine_Manager_Exception('No hostname set in data source name');
-                }
-
-                $parts['dsn'] = $parts['scheme'] . ':host='
-                              . $parts['host'] . (isset($parts['port']) ? ':' . $parts['port']:null) . ';dbname='
-                              . $parts['database'];
-
-                break;
-
-            case 'mysql':
-            case 'informix':
-            case 'oci8':
-            case 'oci':
-            case 'firebird':
-            case 'pgsql':
-            case 'odbc':
-            case 'mock':
-            case 'oracle':
-                if ( ! isset($parts['path']) || $parts['path'] == '/') {
-                    throw new Doctrine_Manager_Exception('No database available in data source name');
-                }
-                if (isset($parts['path'])) {
-                    $parts['database'] = substr($parts['path'], 1);
-                }
-                if ( ! isset($parts['host'])) {
-                    throw new Doctrine_Manager_Exception('No hostname set in data source name');
-                }
-
-                $parts['dsn'] = $parts['scheme'] . ':host='
-                              . $parts['host'] . (isset($parts['port']) ? ';port=' . $parts['port']:null) . ';dbname='
-                              . $parts['database'];
-
-                break;
-            default:
-                throw new Doctrine_Manager_Exception('Unknown driver '.$parts['scheme']);
-        }
-
-        return $parts;
-    }
-
-    /**
-     * Get the connection instance for the passed name
-     *
-     * @param integer $index
-     * @return object Doctrine_Connection
-     * @throws Doctrine_Manager_Exception   if trying to get a non-existent connection
-     */
-    public function getConnection($name)
-    {
-        if ( ! isset($this->_connections[$name])) {
-            throw new Doctrine_Manager_Exception('Unknown connection: ' . $name);
-        }
-
-        return $this->_connections[$name];
-    }
-
-    /**
-     * Get the name of the passed connection instance
-     *
-     * @param Doctrine_Connection $conn     connection object to be searched for
-     * @return string                       the name of the connection
-     */
-    public function getConnectionName(Doctrine_Connection $conn)
-    {
-        return array_search($conn, $this->_connections, true);
-    }
-
-    /**
-     * Binds given component to given connection
-     * this means that when ever the given component uses a connection
-     * it will be using the bound connection instead of the current connection
-     *
-     * @param string $componentName
-     * @param string $connectionName
-     * @return boolean
-     */
-    public function bindComponent($componentName, $connectionName)
-    {
-        $this->_bound[$componentName] = $connectionName;
-    }
-
-    /**
-     * Get the connection instance for the specified component
-     *
-     * @param string $componentName
-     * @return Doctrine_Connection
-     */
-    public function getConnectionForComponent($componentName)
-    {
-        Doctrine::autoload($componentName);
-
-        if (isset($this->_bound[$componentName])) {
-            return $this->getConnection($this->_bound[$componentName]);
-        }
-
-        return $this->getCurrentConnection();
-    }
-    
-    /**
-     * Check if a component is bound to a connection
-     *
-     * @param string $componentName
-     * @return boolean
-     */
-    public function hasConnectionForComponent($componentName = null)
-    {
-        return isset($this->_bound[$componentName]);
-    }
-
-    /**
-     * Closes the specified connection
-     *
-     * @param Doctrine_Connection $connection
-     * @return void
-     */
-    public function closeConnection(Doctrine_Connection $connection)
-    {
-        $connection->close();
-
-        $key = array_search($connection, $this->_connections, true);
-
-        if ($key !== false) {
-            unset($this->_connections[$key]);
-        }
-        $this->_currIndex = key($this->_connections);
-
-        unset($connection);
-    }
-
-    /**
-     * Returns all opened connections
-     *
-     * @return array
-     */
-    public function getConnections()
-    {
-        return $this->_connections;
-    }
-
-    /**
-     * Sets the current connection to $key
-     *
-     * @param mixed $key                        the connection key
-     * @throws InvalidKeyException
-     * @return void
-     */
-    public function setCurrentConnection($key)
-    {
-        $key = (string) $key;
-        if ( ! isset($this->_connections[$key])) {
-            throw new InvalidKeyException();
-        }
-        $this->_currIndex = $key;
-    }
-
-    /**
-     * Whether or not the manager contains specified connection
-     *
-     * @param mixed $key                        the connection key
-     * @return boolean
-     */
-    public function contains($key)
-    {
-        return isset($this->_connections[$key]);
-    }
-
-    /**
-     * Returns the number of opened connections
-     *
-     * @return integer
-     */
-    public function count()
-    {
-        return count($this->_connections);
-    }
-
-    /**
-     * Returns an ArrayIterator that iterates through all connections
-     *
-     * @return ArrayIterator
-     */
-    public function getIterator()
-    {
-        return new ArrayIterator($this->_connections);
-    }
-
-    /**
-     * Get the current connection instance
-     *
-     * @throws Doctrine_Connection_Exception       if there are no open connections
-     * @return Doctrine_Connection
-     */
-    public function getCurrentConnection()
-    {
-        $i = $this->_currIndex;
-        if ( ! isset($this->_connections[$i])) {
-            throw new Doctrine_Connection_Exception('There is no open connection');
-        }
-        return $this->_connections[$i];
-    }
-
-    /**
-     * Creates databases for all existing connections
-     *
-     * @param string $specifiedConnections Array of connections you wish to create the database for
-     * @return void
-     * @todo package:dbal
-     */
-    public function createDatabases($specifiedConnections = array())
-    {
-        if ( ! is_array($specifiedConnections)) {
-            $specifiedConnections = (array) $specifiedConnections;
-        }
-
-        $results = array();
-
-        foreach ($this as $name => $connection) {
-            if ( ! empty($specifiedConnections) && ! in_array($name, $specifiedConnections)) {
-                continue;
-            }
-
-            $results[$name] = $connection->createDatabase();
-        }
-
-        return $results;
-    }
-
-    /**
-     * Drops databases for all existing connections
-     *
-     * @param string $specifiedConnections Array of connections you wish to drop the database for
-     * @return void
-     * @todo package:dbal
-     */
-    public function dropDatabases($specifiedConnections = array())
-    {
-        if ( ! is_array($specifiedConnections)) {
-            $specifiedConnections = (array) $specifiedConnections;
-        }
-
-        $results = array();
-
-        foreach ($this as $name => $connection) {
-            if ( ! empty($specifiedConnections) && ! in_array($name, $specifiedConnections)) {
-                continue;
-            }
-
-            $results[$name] = $connection->dropDatabase();
-        }
-
-        return $results;
-    }
-
-    /**
-     * Returns a string representation of this object
-     *
-     * @return string
-     */
-    public function __toString()
-    {
-        $r[] = "<pre>";
-        $r[] = "Doctrine_Manager";
-        $r[] = "Connections : ".count($this->_connections);
-        $r[] = "</pre>";
-        return implode("\n",$r);
-    }
-}
+<?php
+/*
+ *  $Id$
+ *
+ * THIS SOFTWARE IS PROVIDED BY THE COPYRIGHT HOLDERS AND CONTRIBUTORS
+ * "AS IS" AND ANY EXPRESS OR IMPLIED WARRANTIES, INCLUDING, BUT NOT
+ * LIMITED TO, THE IMPLIED WARRANTIES OF MERCHANTABILITY AND FITNESS FOR
+ * A PARTICULAR PURPOSE ARE DISCLAIMED. IN NO EVENT SHALL THE COPYRIGHT
+ * OWNER OR CONTRIBUTORS BE LIABLE FOR ANY DIRECT, INDIRECT, INCIDENTAL,
+ * SPECIAL, EXEMPLARY, OR CONSEQUENTIAL DAMAGES (INCLUDING, BUT NOT
+ * LIMITED TO, PROCUREMENT OF SUBSTITUTE GOODS OR SERVICES; LOSS OF USE,
+ * DATA, OR PROFITS; OR BUSINESS INTERRUPTION) HOWEVER CAUSED AND ON ANY
+ * THEORY OF LIABILITY, WHETHER IN CONTRACT, STRICT LIABILITY, OR TORT
+ * (INCLUDING NEGLIGENCE OR OTHERWISE) ARISING IN ANY WAY OUT OF THE USE
+ * OF THIS SOFTWARE, EVEN IF ADVISED OF THE POSSIBILITY OF SUCH DAMAGE.
+ *
+ * This software consists of voluntary contributions made by many individuals
+ * and is licensed under the LGPL. For more information, see
+ * <http://www.phpdoctrine.org>.
+ */
+
+/**
+ *
+ * Doctrine_Manager is the base component of all doctrine based projects.
+ * It opens and keeps track of all connections (database connections).
+ *
+ * @package     Doctrine
+ * @subpackage  Manager
+ * @license     http://www.opensource.org/licenses/lgpl-license.php LGPL
+ * @link        www.phpdoctrine.org
+ * @since       1.0
+ * @version     $Revision$
+ * @author      Konsta Vesterinen <kvesteri@cc.hut.fi>
+ */
+class Doctrine_Manager extends Doctrine_Configurable implements Countable, IteratorAggregate
+{
+    /**
+     * @var array $connections          an array containing all the opened connections
+     */
+    protected $_connections   = array();
+
+    /**
+     * @var array $bound                an array containing all components that have a bound connection
+     */
+    protected $_bound         = array();
+
+    /**
+     * @var integer $index              the incremented index
+     */
+    protected $_index         = 0;
+
+    /**
+     * @var integer $currIndex          the current connection index
+     */
+    protected $_currIndex     = 0;
+
+    /**
+     * @var Doctrine_Query_Registry     the query registry
+     */
+    protected $_queryRegistry;
+
+    /**
+     * constructor
+     *
+     * this is private constructor (use getInstance to get an instance of this class)
+     */
+    private function __construct()
+    {
+        Doctrine_Locator_Injectable::initNullObject(new Doctrine_Null);
+    }
+
+    /**
+     * setDefaultAttributes
+     * sets default attributes
+     *
+     * @todo I do not understand the flow here. Explain or refactor?
+     * @return boolean
+     */
+    public function setDefaultAttributes()
+    {
+        static $init = false;
+        if ( ! $init) {
+            $init = true;
+            $attributes = array(
+                        Doctrine::ATTR_CACHE                    => null,
+                        Doctrine::ATTR_RESULT_CACHE             => null,
+                        Doctrine::ATTR_QUERY_CACHE              => null,
+                        Doctrine::ATTR_LOAD_REFERENCES          => true,
+                        Doctrine::ATTR_LISTENER                 => new Doctrine_EventListener(),
+                        Doctrine::ATTR_RECORD_LISTENER          => new Doctrine_Record_Listener(),
+                        Doctrine::ATTR_THROW_EXCEPTIONS         => true,
+                        Doctrine::ATTR_VALIDATE                 => Doctrine::VALIDATE_NONE,
+                        Doctrine::ATTR_QUERY_LIMIT              => Doctrine::LIMIT_RECORDS,
+                        Doctrine::ATTR_IDXNAME_FORMAT           => "%s_idx",
+                        Doctrine::ATTR_SEQNAME_FORMAT           => "%s_seq",
+                        Doctrine::ATTR_TBLNAME_FORMAT           => "%s",
+                        Doctrine::ATTR_QUOTE_IDENTIFIER         => false,
+                        Doctrine::ATTR_SEQCOL_NAME              => 'id',
+                        Doctrine::ATTR_PORTABILITY              => Doctrine::PORTABILITY_ALL,
+                        Doctrine::ATTR_EXPORT                   => Doctrine::EXPORT_ALL,
+                        Doctrine::ATTR_DECIMAL_PLACES           => 2,
+                        Doctrine::ATTR_DEFAULT_PARAM_NAMESPACE  => 'doctrine',
+                        Doctrine::ATTR_AUTOLOAD_TABLE_CLASSES   => false,
+                        Doctrine::ATTR_USE_DQL_CALLBACKS        => false,
+                        ); 
+            foreach ($attributes as $attribute => $value) {
+                $old = $this->getAttribute($attribute);
+                if ($old === null) {
+                    $this->setAttribute($attribute,$value);
+                }
+            }
+            return true;
+        }
+        return false;
+    }
+
+    /**
+     * Returns an instance of this class
+     * (this class uses the singleton pattern)
+     *
+     * @return Doctrine_Manager
+     */
+    public static function getInstance()
+    {
+        static $instance;
+        if ( ! isset($instance)) {
+            $instance = new self();
+        }
+        return $instance;
+    }
+
+    /**
+     * Lazy-initializes the query registry object and returns it
+     *
+     * @return Doctrine_Query_Registry
+     */
+    public function getQueryRegistry()
+    {
+      	if ( ! isset($this->_queryRegistry)) {
+      	   $this->_queryRegistry = new Doctrine_Query_Registry;
+      	}
+        return $this->_queryRegistry;
+    }
+
+    /**
+     * Sets the query registry
+     *
+     * @return Doctrine_Manager     this object
+     */
+    public function setQueryRegistry(Doctrine_Query_Registry $registry)
+    {
+        $this->_queryRegistry = $registry;
+        
+        return $this;
+    }
+
+    /**
+     * Open a new connection. If the adapter parameter is set this method acts as
+     * a short cut for Doctrine_Manager::getInstance()->openConnection($adapter, $name);
+     *
+     * if the adapter paramater is not set this method acts as
+     * a short cut for Doctrine_Manager::getInstance()->getCurrentConnection()
+     *
+     * @param PDO|Doctrine_Adapter_Interface $adapter   database driver
+     * @param string $name                              name of the connection, if empty numeric key is used
+     * @throws Doctrine_Manager_Exception               if trying to bind a connection with an existing name
+     * @return Doctrine_Connection
+     */
+    public static function connection($adapter = null, $name = null)
+    {
+        if ($adapter == null) {
+            return Doctrine_Manager::getInstance()->getCurrentConnection();
+        } else {
+            return Doctrine_Manager::getInstance()->openConnection($adapter, $name);
+        }
+    }
+
+    /**
+     * Opens a new connection and saves it to Doctrine_Manager->connections
+     *
+     * @param PDO|Doctrine_Adapter_Interface $adapter   database driver
+     * @param string $name                              name of the connection, if empty numeric key is used
+     * @throws Doctrine_Manager_Exception               if trying to bind a connection with an existing name
+     * @throws Doctrine_Manager_Exception               if trying to open connection for unknown driver
+     * @return Doctrine_Connection
+     */
+    public function openConnection($adapter, $name = null, $setCurrent = true)
+    {
+        if (is_object($adapter)) {
+            if ( ! ($adapter instanceof PDO) && ! in_array('Doctrine_Adapter_Interface', class_implements($adapter))) {
+                throw new Doctrine_Manager_Exception("First argument should be an instance of PDO or implement Doctrine_Adapter_Interface");
+            }
+
+            $driverName = $adapter->getAttribute(Doctrine::ATTR_DRIVER_NAME);
+        } else if (is_array($adapter)) {
+            if ( ! isset($adapter[0])) {
+                throw new Doctrine_Manager_Exception('Empty data source name given.');
+            }
+            $e = explode(':', $adapter[0]);
+
+            if ($e[0] == 'uri') {
+                $e[0] = 'odbc';
+            }
+
+            $parts['dsn']    = $adapter[0];
+            $parts['scheme'] = $e[0];
+            $parts['user']   = (isset($adapter[1])) ? $adapter[1] : null;
+            $parts['pass']   = (isset($adapter[2])) ? $adapter[2] : null;
+            $driverName = $e[0];
+            $adapter = $parts;
+        } else {
+            $parts = $this->parseDsn($adapter);
+            $driverName = $parts['scheme'];
+            $adapter = $parts;
+        }
+
+        // Decode adapter information
+        if (is_array($adapter)) {
+            foreach ($adapter as $key => $value) {
+                $adapter[$key]  = $value?urldecode($value):null;
+            }
+        }
+
+        // initialize the default attributes
+        $this->setDefaultAttributes();
+
+        if ($name !== null) {
+            $name = (string) $name;
+            if (isset($this->_connections[$name])) {
+                if ($setCurrent) {
+                    $this->_currIndex = $name;
+                }
+                return $this->_connections[$name];
+            }
+        } else {
+            $name = $this->_index;
+            $this->_index++;
+        }
+
+        $drivers = array('mysql'    => 'Doctrine_Connection_Mysql',
+                         'sqlite'   => 'Doctrine_Connection_Sqlite',
+                         'pgsql'    => 'Doctrine_Connection_Pgsql',
+                         'oci'      => 'Doctrine_Connection_Oracle',
+                         'oci8'     => 'Doctrine_Connection_Oracle',
+                         'oracle'   => 'Doctrine_Connection_Oracle',
+                         'mssql'    => 'Doctrine_Connection_Mssql',
+                         'dblib'    => 'Doctrine_Connection_Mssql',
+                         'firebird' => 'Doctrine_Connection_Firebird',
+                         'informix' => 'Doctrine_Connection_Informix',
+                         'mock'     => 'Doctrine_Connection_Mock');
+
+        if ( ! isset($drivers[$driverName])) {
+            throw new Doctrine_Manager_Exception('Unknown driver ' . $driverName);
+        }
+
+        $className = $drivers[$driverName];
+        $conn = new $className($this, $adapter);
+        $conn->setName($name);
+
+        $this->_connections[$name] = $conn;
+
+        if ($setCurrent) {
+            $this->_currIndex = $name;
+        }
+        return $this->_connections[$name];
+    }
+    
+    /**
+     * Parse a pdo style dsn in to an array of parts
+     *
+     * @param array $dsn An array of dsn information
+     * @return array The array parsed
+     * @todo package:dbal
+     */
+    public function parsePdoDsn($dsn)
+    {
+        $parts = array();
+
+        $names = array('dsn', 'scheme', 'host', 'port', 'user', 'pass', 'path', 'query', 'fragment', 'unix_socket');
+
+        foreach ($names as $name) {
+            if ( ! isset($parts[$name])) {
+                $parts[$name] = null;
+            }
+        }
+
+        $e = explode(':', $dsn);
+        $parts['scheme'] = $e[0];
+        $parts['dsn'] = $dsn;
+
+        $e = explode(';', $e[1]);
+        foreach ($e as $string) {
+            if ($string) {
+                $e2 = explode('=', $string);
+
+                if (isset($e2[0]) && isset($e2[1])) {
+                    list($key, $value) = $e2;
+                    $parts[$key] = $value;
+                }
+            }
+        }
+
+        return $parts;
+    }
+
+    /**
+     * Build the blank dsn parts array used with parseDsn()
+     *
+     * @see parseDsn()
+     * @param string $dsn 
+     * @return array $parts
+     */
+    protected function _buildDsnPartsArray($dsn)
+    {
+        // fix sqlite dsn so that it will parse correctly
+        $dsn = str_replace("////", "/", $dsn);
+        $dsn = str_replace("\\", "/", $dsn);
+        $dsn = preg_replace("/\/\/\/(.*):\//", "//$1:/", $dsn);
+
+        // silence any warnings
+        $parts = @parse_url($dsn);
+
+        $names = array('dsn', 'scheme', 'host', 'port', 'user', 'pass', 'path', 'query', 'fragment', 'unix_socket');
+
+        foreach ($names as $name) {
+            if ( ! isset($parts[$name])) {
+                $parts[$name] = null;
+            }
+        }
+
+        if (count($parts) == 0 || ! isset($parts['scheme'])) {
+            throw new Doctrine_Manager_Exception('Could not parse dsn');
+        }
+
+        return $parts;
+    }
+
+    /**
+     * Parse a Doctrine style dsn string in to an array of parts
+     *
+     * @param string $dsn
+     * @return array Parsed contents of DSN
+     * @todo package:dbal
+     */
+    public function parseDsn($dsn)
+    {
+        $parts = $this->_buildDsnPartsArray($dsn);
+
+        switch ($parts['scheme']) {
+            case 'sqlite':
+            case 'sqlite2':
+            case 'sqlite3':
+                if (isset($parts['host']) && $parts['host'] == ':memory') {
+                    $parts['database'] = ':memory:';
+                    $parts['dsn']      = 'sqlite::memory:';
+                } else {
+                    //fix windows dsn we have to add host: to path and set host to null
+                    if (isset($parts['host'])) {
+                        $parts['path'] = $parts['host'] . ":" . $parts["path"];
+                        $parts['host'] = null;
+                    }
+                    $parts['database'] = $parts['path'];
+                    $parts['dsn'] = $parts['scheme'] . ':' . $parts['path'];
+                }
+
+                break;
+
+            case 'mssql':
+            case 'dblib':
+                if ( ! isset($parts['path']) || $parts['path'] == '/') {
+                    throw new Doctrine_Manager_Exception('No database available in data source name');
+                }
+                if (isset($parts['path'])) {
+                    $parts['database'] = substr($parts['path'], 1);
+                }
+                if ( ! isset($parts['host'])) {
+                    throw new Doctrine_Manager_Exception('No hostname set in data source name');
+                }
+
+                $parts['dsn'] = $parts['scheme'] . ':host='
+                              . $parts['host'] . (isset($parts['port']) ? ':' . $parts['port']:null) . ';dbname='
+                              . $parts['database'];
+
+                break;
+
+            case 'mysql':
+            case 'informix':
+            case 'oci8':
+            case 'oci':
+            case 'firebird':
+            case 'pgsql':
+            case 'odbc':
+            case 'mock':
+            case 'oracle':
+                if ( ! isset($parts['path']) || $parts['path'] == '/') {
+                    throw new Doctrine_Manager_Exception('No database available in data source name');
+                }
+                if (isset($parts['path'])) {
+                    $parts['database'] = substr($parts['path'], 1);
+                }
+                if ( ! isset($parts['host'])) {
+                    throw new Doctrine_Manager_Exception('No hostname set in data source name');
+                }
+
+                $parts['dsn'] = $parts['scheme'] . ':host='
+                              . $parts['host'] . (isset($parts['port']) ? ';port=' . $parts['port']:null) . ';dbname='
+                              . $parts['database'];
+
+                break;
+            default:
+                throw new Doctrine_Manager_Exception('Unknown driver '.$parts['scheme']);
+        }
+
+        return $parts;
+    }
+
+    /**
+     * Get the connection instance for the passed name
+     *
+     * @param integer $index
+     * @return object Doctrine_Connection
+     * @throws Doctrine_Manager_Exception   if trying to get a non-existent connection
+     */
+    public function getConnection($name)
+    {
+        if ( ! isset($this->_connections[$name])) {
+            throw new Doctrine_Manager_Exception('Unknown connection: ' . $name);
+        }
+
+        return $this->_connections[$name];
+    }
+
+    /**
+     * Get the name of the passed connection instance
+     *
+     * @param Doctrine_Connection $conn     connection object to be searched for
+     * @return string                       the name of the connection
+     */
+    public function getConnectionName(Doctrine_Connection $conn)
+    {
+        return array_search($conn, $this->_connections, true);
+    }
+
+    /**
+     * Binds given component to given connection
+     * this means that when ever the given component uses a connection
+     * it will be using the bound connection instead of the current connection
+     *
+     * @param string $componentName
+     * @param string $connectionName
+     * @return boolean
+     */
+    public function bindComponent($componentName, $connectionName)
+    {
+        $this->_bound[$componentName] = $connectionName;
+    }
+
+    /**
+     * Get the connection instance for the specified component
+     *
+     * @param string $componentName
+     * @return Doctrine_Connection
+     */
+    public function getConnectionForComponent($componentName)
+    {
+        Doctrine::autoload($componentName);
+
+        if (isset($this->_bound[$componentName])) {
+            return $this->getConnection($this->_bound[$componentName]);
+        }
+
+        return $this->getCurrentConnection();
+    }
+    
+    /**
+     * Check if a component is bound to a connection
+     *
+     * @param string $componentName
+     * @return boolean
+     */
+    public function hasConnectionForComponent($componentName = null)
+    {
+        return isset($this->_bound[$componentName]);
+    }
+
+    /**
+     * Closes the specified connection
+     *
+     * @param Doctrine_Connection $connection
+     * @return void
+     */
+    public function closeConnection(Doctrine_Connection $connection)
+    {
+        $connection->close();
+
+        $key = array_search($connection, $this->_connections, true);
+
+        if ($key !== false) {
+            unset($this->_connections[$key]);
+        }
+        $this->_currIndex = key($this->_connections);
+
+        unset($connection);
+    }
+
+    /**
+     * Returns all opened connections
+     *
+     * @return array
+     */
+    public function getConnections()
+    {
+        return $this->_connections;
+    }
+
+    /**
+     * Sets the current connection to $key
+     *
+     * @param mixed $key                        the connection key
+     * @throws InvalidKeyException
+     * @return void
+     */
+    public function setCurrentConnection($key)
+    {
+        $key = (string) $key;
+        if ( ! isset($this->_connections[$key])) {
+            throw new InvalidKeyException();
+        }
+        $this->_currIndex = $key;
+    }
+
+    /**
+     * Whether or not the manager contains specified connection
+     *
+     * @param mixed $key                        the connection key
+     * @return boolean
+     */
+    public function contains($key)
+    {
+        return isset($this->_connections[$key]);
+    }
+
+    /**
+     * Returns the number of opened connections
+     *
+     * @return integer
+     */
+    public function count()
+    {
+        return count($this->_connections);
+    }
+
+    /**
+     * Returns an ArrayIterator that iterates through all connections
+     *
+     * @return ArrayIterator
+     */
+    public function getIterator()
+    {
+        return new ArrayIterator($this->_connections);
+    }
+
+    /**
+     * Get the current connection instance
+     *
+     * @throws Doctrine_Connection_Exception       if there are no open connections
+     * @return Doctrine_Connection
+     */
+    public function getCurrentConnection()
+    {
+        $i = $this->_currIndex;
+        if ( ! isset($this->_connections[$i])) {
+            throw new Doctrine_Connection_Exception('There is no open connection');
+        }
+        return $this->_connections[$i];
+    }
+
+    /**
+     * Creates databases for all existing connections
+     *
+     * @param string $specifiedConnections Array of connections you wish to create the database for
+     * @return void
+     * @todo package:dbal
+     */
+    public function createDatabases($specifiedConnections = array())
+    {
+        if ( ! is_array($specifiedConnections)) {
+            $specifiedConnections = (array) $specifiedConnections;
+        }
+
+        $results = array();
+
+        foreach ($this as $name => $connection) {
+            if ( ! empty($specifiedConnections) && ! in_array($name, $specifiedConnections)) {
+                continue;
+            }
+
+            $results[$name] = $connection->createDatabase();
+        }
+
+        return $results;
+    }
+
+    /**
+     * Drops databases for all existing connections
+     *
+     * @param string $specifiedConnections Array of connections you wish to drop the database for
+     * @return void
+     * @todo package:dbal
+     */
+    public function dropDatabases($specifiedConnections = array())
+    {
+        if ( ! is_array($specifiedConnections)) {
+            $specifiedConnections = (array) $specifiedConnections;
+        }
+
+        $results = array();
+
+        foreach ($this as $name => $connection) {
+            if ( ! empty($specifiedConnections) && ! in_array($name, $specifiedConnections)) {
+                continue;
+            }
+
+            $results[$name] = $connection->dropDatabase();
+        }
+
+        return $results;
+    }
+
+    /**
+     * Returns a string representation of this object
+     *
+     * @return string
+     */
+    public function __toString()
+    {
+        $r[] = "<pre>";
+        $r[] = "Doctrine_Manager";
+        $r[] = "Connections : ".count($this->_connections);
+        $r[] = "</pre>";
+        return implode("\n",$r);
+    }
+}