<?php
/*
 *  $Id$
 *
 * THIS SOFTWARE IS PROVIDED BY THE COPYRIGHT HOLDERS AND CONTRIBUTORS
 * "AS IS" AND ANY EXPRESS OR IMPLIED WARRANTIES, INCLUDING, BUT NOT
 * LIMITED TO, THE IMPLIED WARRANTIES OF MERCHANTABILITY AND FITNESS FOR
 * A PARTICULAR PURPOSE ARE DISCLAIMED. IN NO EVENT SHALL THE COPYRIGHT
 * OWNER OR CONTRIBUTORS BE LIABLE FOR ANY DIRECT, INDIRECT, INCIDENTAL,
 * SPECIAL, EXEMPLARY, OR CONSEQUENTIAL DAMAGES (INCLUDING, BUT NOT
 * LIMITED TO, PROCUREMENT OF SUBSTITUTE GOODS OR SERVICES; LOSS OF USE,
 * DATA, OR PROFITS; OR BUSINESS INTERRUPTION) HOWEVER CAUSED AND ON ANY
 * THEORY OF LIABILITY, WHETHER IN CONTRACT, STRICT LIABILITY, OR TORT
 * (INCLUDING NEGLIGENCE OR OTHERWISE) ARISING IN ANY WAY OUT OF THE USE
 * OF THIS SOFTWARE, EVEN IF ADVISED OF THE POSSIBILITY OF SUCH DAMAGE.
 *
 * This software consists of voluntary contributions made by many individuals
 * and is licensed under the LGPL. For more information, see
 * <http://www.phpdoctrine.org>.
 */

/**
 * Doctrine_Connection_Mysql
 *
 * @package     Doctrine
 * @subpackage  Connection
 * @license     http://www.opensource.org/licenses/lgpl-license.php LGPL
 * @author      Konsta Vesterinen <kvesteri@cc.hut.fi>
 * @author      Lukas Smith <smith@pooteeweet.org> (PEAR MDB2 library)
 * @version     $Revision$
 * @link        www.phpdoctrine.org
 * @since       1.0
 */
class Doctrine_Connection_Mysql extends Doctrine_Connection_Common
{
    /**
     * @var string $driverName                  the name of this connection driver
     */
    protected $driverName = 'Mysql';

    /**
     * the constructor
     *
     * @param Doctrine_Manager $manager
     * @param PDO|Doctrine_Adapter $adapter     database handler
     */
    public function __construct(Doctrine_Manager $manager, $adapter)
    {
        $this->setAttribute(Doctrine::ATTR_DEFAULT_TABLE_TYPE, 'INNODB');
        $this->supported = array(
                          'sequences'            => 'emulated',
                          'indexes'              => true,
                          'affected_rows'        => true,
                          'transactions'         => true,
                          'savepoints'           => false,
                          'summary_functions'    => true,
                          'order_by_text'        => true,
                          'current_id'           => 'emulated',
                          'limit_queries'        => true,
                          'LOBs'                 => true,
                          'replace'              => true,
                          'sub_selects'          => true,
                          'auto_increment'       => true,
                          'primary_key'          => true,
                          'result_introspection' => true,
                          'prepared_statements'  => 'emulated',
                          'identifier_quoting'   => true,
                          'pattern_escaping'     => true
                          );

        $this->properties['string_quoting'] = array('start' => "'",
                                                    'end' => "'",
                                                    'escape' => '\\',
                                                    'escape_pattern' => '\\');

        $this->properties['identifier_quoting'] = array('start' => '`',
                                                        'end' => '`',
                                                        'escape' => '`');

        $this->properties['sql_comments'] = array(
                                            array('start' => '-- ', 'end' => "\n", 'escape' => false),
                                            array('start' => '#', 'end' => "\n", 'escape' => false),
                                            array('start' => '/*', 'end' => '*/', 'escape' => false),
                                            );

        $this->properties['varchar_max_length'] = 255;

        parent::__construct($manager, $adapter);
    }

    /**
     * Overrides connect Method, to add specific attributes
     * PDO emulate prepares is required to avoid bugs on mysql < 5.1
     * when trying to prepare DROP DATABASE or CREATE DATABASE statements
     *
     * @see Doctrine_Connection :: connect();
     * @return boolean connected
     */
     public function connect()
     {
         $connected = parent::connect();
         $this->setAttribute(PDO::ATTR_EMULATE_PREPARES, true);

         return $connected;
     }
    
    
    /**
     * returns the name of the connected database
     *
     * @return string
     */
    public function getDatabaseName()
    {
        return $this->fetchOne('SELECT DATABASE()');
    }

    /**
     * Set the charset on the current connection
     *
     * @param string    charset
     */
    public function setCharset($charset)
    {
        $query = 'SET NAMES ' . $this->quote($charset);

        $this->exec($query);
    }

    /**
     * Execute a SQL REPLACE query. A REPLACE query is identical to a INSERT
     * query, except that if there is already a row in the table with the same
     * key field values, the REPLACE query just updates its values instead of
     * inserting a new row.
     *
     * The REPLACE type of query does not make part of the SQL standards. Since
     * practically only MySQL implements it natively, this type of query is
     * emulated through this method for other DBMS using standard types of
     * queries inside a transaction to assure the atomicity of the operation.
     *
     * @access public
     *
     * @param string $table name of the table on which the REPLACE query will
     *  be executed.
     * @param array $fields associative array that describes the fields and the
     *  values that will be inserted or updated in the specified table. The
     *  indexes of the array are the names of all the fields of the table. The
     *  values of the array are also associative arrays that describe the
     *  values and other properties of the table fields.
     *
     *  Here follows a list of field properties that need to be specified:
     *
     *    value:
     *          Value to be assigned to the specified field. This value may be
     *          of specified in database independent type format as this
     *          function can perform the necessary datatype conversions.
     *
     *    Default:
     *          this property is required unless the Null property
     *          is set to 1.
     *
     *    type
     *          Name of the type of the field. Currently, all types Metabase
     *          are supported except for clob and blob.
     *
     *    Default: no type conversion
     *
     *    null
     *          Boolean property that indicates that the value for this field
     *          should be set to null.
     *
     *          The default value for fields missing in INSERT queries may be
     *          specified the definition of a table. Often, the default value
     *          is already null, but since the REPLACE may be emulated using
     *          an UPDATE query, make sure that all fields of the table are
     *          listed in this function argument array.
     *
     *    Default: 0
     *
     *    key
     *          Boolean property that indicates that this field should be
     *          handled as a primary key or at least as part of the compound
     *          unique index of the table that will determine the row that will
     *          updated if it exists or inserted a new row otherwise.
     *
     *          This function will fail if no key field is specified or if the
     *          value of a key field is set to null because fields that are
     *          part of unique index they may not be null.
     *
     *    Default: 0
     *
     * @return integer      the number of affected rows
     */
    public function replace(Doctrine_Table $table, array $fields, array $keys)
    {
<<<<<<< HEAD
        $count = count($fields);
        $query = $values = '';
        $keys = $colnum = 0;

        for (reset($fields); $colnum < $count; next($fields), $colnum++) {
            $name = key($fields);

            if ($colnum > 0) {
                $query .= ',';
                $values.= ',';
            }

            $query .= $table->getColumnName($name);

            if (isset($fields[$name]['null']) && $fields[$name]['null']) {
                $value = 'NULL';
            } else {
                $type = isset($fields[$name]['type']) ? $fields[$name]['type'] : null;
                $value = $this->quote($fields[$name]['value'], $type);
            }

            $values .= $value;

            if (isset($fields[$name]['key']) && $fields[$name]['key']) {
                if ($value === 'NULL') {
                    throw new Doctrine_Connection_Mysql_Exception('key value '.$name.' may not be NULL');
                }
                $keys++;
            }
=======
        if (empty($keys)) {
            throw new Doctrine_Connection_Exception('Not specified which fields are keys');
>>>>>>> 91eabf5f
        }

        $columns = array();
        $values = array();
        $params = array();
        foreach ($fields as $fieldName => $value) {
            $columns[] = $table->getColumnName($fieldName);
            $values[] = '?';
            $params[] = $value;
        }
<<<<<<< HEAD
        $query = 'REPLACE INTO ' . $table->getTableName() . ' (' . $query . ') VALUES (' . $values . ')';
=======
>>>>>>> 91eabf5f

        $query = 'REPLACE INTO ' . $table->getTableName() . ' (' . implode(',', $columns) . ') VALUES (' . implode(',', $values) . ')';

        return $this->exec($query, $params);
    }
}<|MERGE_RESOLUTION|>--- conflicted
+++ resolved
@@ -1,249 +1,213 @@
-<?php
-/*
- *  $Id$
- *
- * THIS SOFTWARE IS PROVIDED BY THE COPYRIGHT HOLDERS AND CONTRIBUTORS
- * "AS IS" AND ANY EXPRESS OR IMPLIED WARRANTIES, INCLUDING, BUT NOT
- * LIMITED TO, THE IMPLIED WARRANTIES OF MERCHANTABILITY AND FITNESS FOR
- * A PARTICULAR PURPOSE ARE DISCLAIMED. IN NO EVENT SHALL THE COPYRIGHT
- * OWNER OR CONTRIBUTORS BE LIABLE FOR ANY DIRECT, INDIRECT, INCIDENTAL,
- * SPECIAL, EXEMPLARY, OR CONSEQUENTIAL DAMAGES (INCLUDING, BUT NOT
- * LIMITED TO, PROCUREMENT OF SUBSTITUTE GOODS OR SERVICES; LOSS OF USE,
- * DATA, OR PROFITS; OR BUSINESS INTERRUPTION) HOWEVER CAUSED AND ON ANY
- * THEORY OF LIABILITY, WHETHER IN CONTRACT, STRICT LIABILITY, OR TORT
- * (INCLUDING NEGLIGENCE OR OTHERWISE) ARISING IN ANY WAY OUT OF THE USE
- * OF THIS SOFTWARE, EVEN IF ADVISED OF THE POSSIBILITY OF SUCH DAMAGE.
- *
- * This software consists of voluntary contributions made by many individuals
- * and is licensed under the LGPL. For more information, see
- * <http://www.phpdoctrine.org>.
- */
-
-/**
- * Doctrine_Connection_Mysql
- *
- * @package     Doctrine
- * @subpackage  Connection
- * @license     http://www.opensource.org/licenses/lgpl-license.php LGPL
- * @author      Konsta Vesterinen <kvesteri@cc.hut.fi>
- * @author      Lukas Smith <smith@pooteeweet.org> (PEAR MDB2 library)
- * @version     $Revision$
- * @link        www.phpdoctrine.org
- * @since       1.0
- */
-class Doctrine_Connection_Mysql extends Doctrine_Connection_Common
-{
-    /**
-     * @var string $driverName                  the name of this connection driver
-     */
-    protected $driverName = 'Mysql';
-
-    /**
-     * the constructor
-     *
-     * @param Doctrine_Manager $manager
-     * @param PDO|Doctrine_Adapter $adapter     database handler
-     */
-    public function __construct(Doctrine_Manager $manager, $adapter)
-    {
-        $this->setAttribute(Doctrine::ATTR_DEFAULT_TABLE_TYPE, 'INNODB');
-        $this->supported = array(
-                          'sequences'            => 'emulated',
-                          'indexes'              => true,
-                          'affected_rows'        => true,
-                          'transactions'         => true,
-                          'savepoints'           => false,
-                          'summary_functions'    => true,
-                          'order_by_text'        => true,
-                          'current_id'           => 'emulated',
-                          'limit_queries'        => true,
-                          'LOBs'                 => true,
-                          'replace'              => true,
-                          'sub_selects'          => true,
-                          'auto_increment'       => true,
-                          'primary_key'          => true,
-                          'result_introspection' => true,
-                          'prepared_statements'  => 'emulated',
-                          'identifier_quoting'   => true,
-                          'pattern_escaping'     => true
-                          );
-
-        $this->properties['string_quoting'] = array('start' => "'",
-                                                    'end' => "'",
-                                                    'escape' => '\\',
-                                                    'escape_pattern' => '\\');
-
-        $this->properties['identifier_quoting'] = array('start' => '`',
-                                                        'end' => '`',
-                                                        'escape' => '`');
-
-        $this->properties['sql_comments'] = array(
-                                            array('start' => '-- ', 'end' => "\n", 'escape' => false),
-                                            array('start' => '#', 'end' => "\n", 'escape' => false),
-                                            array('start' => '/*', 'end' => '*/', 'escape' => false),
-                                            );
-
-        $this->properties['varchar_max_length'] = 255;
-
-        parent::__construct($manager, $adapter);
-    }
-
-    /**
-     * Overrides connect Method, to add specific attributes
-     * PDO emulate prepares is required to avoid bugs on mysql < 5.1
-     * when trying to prepare DROP DATABASE or CREATE DATABASE statements
-     *
-     * @see Doctrine_Connection :: connect();
-     * @return boolean connected
-     */
-     public function connect()
-     {
-         $connected = parent::connect();
-         $this->setAttribute(PDO::ATTR_EMULATE_PREPARES, true);
-
-         return $connected;
-     }
-    
-    
-    /**
-     * returns the name of the connected database
-     *
-     * @return string
-     */
-    public function getDatabaseName()
-    {
-        return $this->fetchOne('SELECT DATABASE()');
-    }
-
-    /**
-     * Set the charset on the current connection
-     *
-     * @param string    charset
-     */
-    public function setCharset($charset)
-    {
-        $query = 'SET NAMES ' . $this->quote($charset);
-
-        $this->exec($query);
-    }
-
-    /**
-     * Execute a SQL REPLACE query. A REPLACE query is identical to a INSERT
-     * query, except that if there is already a row in the table with the same
-     * key field values, the REPLACE query just updates its values instead of
-     * inserting a new row.
-     *
-     * The REPLACE type of query does not make part of the SQL standards. Since
-     * practically only MySQL implements it natively, this type of query is
-     * emulated through this method for other DBMS using standard types of
-     * queries inside a transaction to assure the atomicity of the operation.
-     *
-     * @access public
-     *
-     * @param string $table name of the table on which the REPLACE query will
-     *  be executed.
-     * @param array $fields associative array that describes the fields and the
-     *  values that will be inserted or updated in the specified table. The
-     *  indexes of the array are the names of all the fields of the table. The
-     *  values of the array are also associative arrays that describe the
-     *  values and other properties of the table fields.
-     *
-     *  Here follows a list of field properties that need to be specified:
-     *
-     *    value:
-     *          Value to be assigned to the specified field. This value may be
-     *          of specified in database independent type format as this
-     *          function can perform the necessary datatype conversions.
-     *
-     *    Default:
-     *          this property is required unless the Null property
-     *          is set to 1.
-     *
-     *    type
-     *          Name of the type of the field. Currently, all types Metabase
-     *          are supported except for clob and blob.
-     *
-     *    Default: no type conversion
-     *
-     *    null
-     *          Boolean property that indicates that the value for this field
-     *          should be set to null.
-     *
-     *          The default value for fields missing in INSERT queries may be
-     *          specified the definition of a table. Often, the default value
-     *          is already null, but since the REPLACE may be emulated using
-     *          an UPDATE query, make sure that all fields of the table are
-     *          listed in this function argument array.
-     *
-     *    Default: 0
-     *
-     *    key
-     *          Boolean property that indicates that this field should be
-     *          handled as a primary key or at least as part of the compound
-     *          unique index of the table that will determine the row that will
-     *          updated if it exists or inserted a new row otherwise.
-     *
-     *          This function will fail if no key field is specified or if the
-     *          value of a key field is set to null because fields that are
-     *          part of unique index they may not be null.
-     *
-     *    Default: 0
-     *
-     * @return integer      the number of affected rows
-     */
-    public function replace(Doctrine_Table $table, array $fields, array $keys)
-    {
-<<<<<<< HEAD
-        $count = count($fields);
-        $query = $values = '';
-        $keys = $colnum = 0;
-
-        for (reset($fields); $colnum < $count; next($fields), $colnum++) {
-            $name = key($fields);
-
-            if ($colnum > 0) {
-                $query .= ',';
-                $values.= ',';
-            }
-
-            $query .= $table->getColumnName($name);
-
-            if (isset($fields[$name]['null']) && $fields[$name]['null']) {
-                $value = 'NULL';
-            } else {
-                $type = isset($fields[$name]['type']) ? $fields[$name]['type'] : null;
-                $value = $this->quote($fields[$name]['value'], $type);
-            }
-
-            $values .= $value;
-
-            if (isset($fields[$name]['key']) && $fields[$name]['key']) {
-                if ($value === 'NULL') {
-                    throw new Doctrine_Connection_Mysql_Exception('key value '.$name.' may not be NULL');
-                }
-                $keys++;
-            }
-=======
-        if (empty($keys)) {
-            throw new Doctrine_Connection_Exception('Not specified which fields are keys');
->>>>>>> 91eabf5f
-        }
-
-        $columns = array();
-        $values = array();
-        $params = array();
-        foreach ($fields as $fieldName => $value) {
-            $columns[] = $table->getColumnName($fieldName);
-            $values[] = '?';
-            $params[] = $value;
-        }
-<<<<<<< HEAD
-        $query = 'REPLACE INTO ' . $table->getTableName() . ' (' . $query . ') VALUES (' . $values . ')';
-=======
->>>>>>> 91eabf5f
-
-        $query = 'REPLACE INTO ' . $table->getTableName() . ' (' . implode(',', $columns) . ') VALUES (' . implode(',', $values) . ')';
-
-        return $this->exec($query, $params);
-    }
+<?php
+/*
+ *  $Id$
+ *
+ * THIS SOFTWARE IS PROVIDED BY THE COPYRIGHT HOLDERS AND CONTRIBUTORS
+ * "AS IS" AND ANY EXPRESS OR IMPLIED WARRANTIES, INCLUDING, BUT NOT
+ * LIMITED TO, THE IMPLIED WARRANTIES OF MERCHANTABILITY AND FITNESS FOR
+ * A PARTICULAR PURPOSE ARE DISCLAIMED. IN NO EVENT SHALL THE COPYRIGHT
+ * OWNER OR CONTRIBUTORS BE LIABLE FOR ANY DIRECT, INDIRECT, INCIDENTAL,
+ * SPECIAL, EXEMPLARY, OR CONSEQUENTIAL DAMAGES (INCLUDING, BUT NOT
+ * LIMITED TO, PROCUREMENT OF SUBSTITUTE GOODS OR SERVICES; LOSS OF USE,
+ * DATA, OR PROFITS; OR BUSINESS INTERRUPTION) HOWEVER CAUSED AND ON ANY
+ * THEORY OF LIABILITY, WHETHER IN CONTRACT, STRICT LIABILITY, OR TORT
+ * (INCLUDING NEGLIGENCE OR OTHERWISE) ARISING IN ANY WAY OUT OF THE USE
+ * OF THIS SOFTWARE, EVEN IF ADVISED OF THE POSSIBILITY OF SUCH DAMAGE.
+ *
+ * This software consists of voluntary contributions made by many individuals
+ * and is licensed under the LGPL. For more information, see
+ * <http://www.phpdoctrine.org>.
+ */
+
+/**
+ * Doctrine_Connection_Mysql
+ *
+ * @package     Doctrine
+ * @subpackage  Connection
+ * @license     http://www.opensource.org/licenses/lgpl-license.php LGPL
+ * @author      Konsta Vesterinen <kvesteri@cc.hut.fi>
+ * @author      Lukas Smith <smith@pooteeweet.org> (PEAR MDB2 library)
+ * @version     $Revision$
+ * @link        www.phpdoctrine.org
+ * @since       1.0
+ */
+class Doctrine_Connection_Mysql extends Doctrine_Connection_Common
+{
+    /**
+     * @var string $driverName                  the name of this connection driver
+     */
+    protected $driverName = 'Mysql';
+
+    /**
+     * the constructor
+     *
+     * @param Doctrine_Manager $manager
+     * @param PDO|Doctrine_Adapter $adapter     database handler
+     */
+    public function __construct(Doctrine_Manager $manager, $adapter)
+    {
+        $this->setAttribute(Doctrine::ATTR_DEFAULT_TABLE_TYPE, 'INNODB');
+        $this->supported = array(
+                          'sequences'            => 'emulated',
+                          'indexes'              => true,
+                          'affected_rows'        => true,
+                          'transactions'         => true,
+                          'savepoints'           => false,
+                          'summary_functions'    => true,
+                          'order_by_text'        => true,
+                          'current_id'           => 'emulated',
+                          'limit_queries'        => true,
+                          'LOBs'                 => true,
+                          'replace'              => true,
+                          'sub_selects'          => true,
+                          'auto_increment'       => true,
+                          'primary_key'          => true,
+                          'result_introspection' => true,
+                          'prepared_statements'  => 'emulated',
+                          'identifier_quoting'   => true,
+                          'pattern_escaping'     => true
+                          );
+
+        $this->properties['string_quoting'] = array('start' => "'",
+                                                    'end' => "'",
+                                                    'escape' => '\\',
+                                                    'escape_pattern' => '\\');
+
+        $this->properties['identifier_quoting'] = array('start' => '`',
+                                                        'end' => '`',
+                                                        'escape' => '`');
+
+        $this->properties['sql_comments'] = array(
+                                            array('start' => '-- ', 'end' => "\n", 'escape' => false),
+                                            array('start' => '#', 'end' => "\n", 'escape' => false),
+                                            array('start' => '/*', 'end' => '*/', 'escape' => false),
+                                            );
+
+        $this->properties['varchar_max_length'] = 255;
+
+        parent::__construct($manager, $adapter);
+    }
+
+    /**
+     * Overrides connect Method, to add specific attributes
+     * PDO emulate prepares is required to avoid bugs on mysql < 5.1
+     * when trying to prepare DROP DATABASE or CREATE DATABASE statements
+     *
+     * @see Doctrine_Connection :: connect();
+     * @return boolean connected
+     */
+     public function connect()
+     {
+         $connected = parent::connect();
+         $this->setAttribute(PDO::ATTR_EMULATE_PREPARES, true);
+
+         return $connected;
+     }
+    
+    
+    /**
+     * returns the name of the connected database
+     *
+     * @return string
+     */
+    public function getDatabaseName()
+    {
+        return $this->fetchOne('SELECT DATABASE()');
+    }
+
+    /**
+     * Set the charset on the current connection
+     *
+     * @param string    charset
+     */
+    public function setCharset($charset)
+    {
+        $query = 'SET NAMES ' . $this->quote($charset);
+
+        $this->exec($query);
+    }
+
+    /**
+     * Execute a SQL REPLACE query. A REPLACE query is identical to a INSERT
+     * query, except that if there is already a row in the table with the same
+     * key field values, the REPLACE query just updates its values instead of
+     * inserting a new row.
+     *
+     * The REPLACE type of query does not make part of the SQL standards. Since
+     * practically only MySQL implements it natively, this type of query is
+     * emulated through this method for other DBMS using standard types of
+     * queries inside a transaction to assure the atomicity of the operation.
+     *
+     * @access public
+     *
+     * @param string $table name of the table on which the REPLACE query will
+     *  be executed.
+     * @param array $fields associative array that describes the fields and the
+     *  values that will be inserted or updated in the specified table. The
+     *  indexes of the array are the names of all the fields of the table. The
+     *  values of the array are also associative arrays that describe the
+     *  values and other properties of the table fields.
+     *
+     *  Here follows a list of field properties that need to be specified:
+     *
+     *    value:
+     *          Value to be assigned to the specified field. This value may be
+     *          of specified in database independent type format as this
+     *          function can perform the necessary datatype conversions.
+     *
+     *    Default:
+     *          this property is required unless the Null property
+     *          is set to 1.
+     *
+     *    type
+     *          Name of the type of the field. Currently, all types Metabase
+     *          are supported except for clob and blob.
+     *
+     *    Default: no type conversion
+     *
+     *    null
+     *          Boolean property that indicates that the value for this field
+     *          should be set to null.
+     *
+     *          The default value for fields missing in INSERT queries may be
+     *          specified the definition of a table. Often, the default value
+     *          is already null, but since the REPLACE may be emulated using
+     *          an UPDATE query, make sure that all fields of the table are
+     *          listed in this function argument array.
+     *
+     *    Default: 0
+     *
+     *    key
+     *          Boolean property that indicates that this field should be
+     *          handled as a primary key or at least as part of the compound
+     *          unique index of the table that will determine the row that will
+     *          updated if it exists or inserted a new row otherwise.
+     *
+     *          This function will fail if no key field is specified or if the
+     *          value of a key field is set to null because fields that are
+     *          part of unique index they may not be null.
+     *
+     *    Default: 0
+     *
+     * @return integer      the number of affected rows
+     */
+    public function replace(Doctrine_Table $table, array $fields, array $keys)
+    {
+        if (empty($keys)) {
+            throw new Doctrine_Connection_Exception('Not specified which fields are keys');
+        }
+
+        $columns = array();
+        $values = array();
+        $params = array();
+        foreach ($fields as $fieldName => $value) {
+            $columns[] = $table->getColumnName($fieldName);
+            $values[] = '?';
+            $params[] = $value;
+        }
+
+        $query = 'REPLACE INTO ' . $table->getTableName() . ' (' . implode(',', $columns) . ') VALUES (' . implode(',', $values) . ')';
+
+        return $this->exec($query, $params);
+    }
 }