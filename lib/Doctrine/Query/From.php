<?php
/*
 *  $Id$
 *
 * THIS SOFTWARE IS PROVIDED BY THE COPYRIGHT HOLDERS AND CONTRIBUTORS
 * "AS IS" AND ANY EXPRESS OR IMPLIED WARRANTIES, INCLUDING, BUT NOT
 * LIMITED TO, THE IMPLIED WARRANTIES OF MERCHANTABILITY AND FITNESS FOR
 * A PARTICULAR PURPOSE ARE DISCLAIMED. IN NO EVENT SHALL THE COPYRIGHT
 * OWNER OR CONTRIBUTORS BE LIABLE FOR ANY DIRECT, INDIRECT, INCIDENTAL,
 * SPECIAL, EXEMPLARY, OR CONSEQUENTIAL DAMAGES (INCLUDING, BUT NOT
 * LIMITED TO, PROCUREMENT OF SUBSTITUTE GOODS OR SERVICES; LOSS OF USE,
 * DATA, OR PROFITS; OR BUSINESS INTERRUPTION) HOWEVER CAUSED AND ON ANY
 * THEORY OF LIABILITY, WHETHER IN CONTRACT, STRICT LIABILITY, OR TORT
 * (INCLUDING NEGLIGENCE OR OTHERWISE) ARISING IN ANY WAY OUT OF THE USE
 * OF THIS SOFTWARE, EVEN IF ADVISED OF THE POSSIBILITY OF SUCH DAMAGE.
 *
 * This software consists of voluntary contributions made by many individuals
 * and is licensed under the LGPL. For more information, see
 * <http://www.phpdoctrine.org>.
 */

/**
 * Doctrine_Query_From
 *
 * @package     Doctrine
 * @subpackage  Query
 * @license     http://www.opensource.org/licenses/lgpl-license.php LGPL
 * @link        www.phpdoctrine.org
 * @since       1.0
 * @version     $Revision$
 * @author      Konsta Vesterinen <kvesteri@cc.hut.fi>
 */
class Doctrine_Query_From extends Doctrine_Query_Part
{
    /**
     * DQL FROM PARSER
     * parses the FROM part of the query string
     *
     * @param string $str
     * @param boolean $return if to return the parsed FROM and skip load()
     * @return void
     */
<<<<<<< HEAD
    public function parse($str)
    {        
        $str = trim($str);
        $parts = $this->_tokenizer->bracketExplode($str, 'JOIN');
=======
    public function parse($str, $return = false)
    {
        $str = trim($str);
        $parts = $this->_tokenizer->bracketExplode($str, 'JOIN');

        $from = $return ? array() : null;
>>>>>>> 91eabf5f

        $operator = false;

        switch (trim($parts[0])) {
            case 'INNER':
                $operator = ':';
            case 'LEFT':
                array_shift($parts);
            break;
        }

        $last = '';

        foreach ($parts as $k => $part) {
            $part = trim($part);

            if (empty($part)) {
                continue;
            }

            $e = explode(' ', $part);

            if (end($e) == 'INNER' || end($e) == 'LEFT') {
                $last = array_pop($e);
            }
            $part = implode(' ', $e);

            foreach ($this->_tokenizer->bracketExplode($part, ',') as $reference) {
                $reference = trim($reference);
                $e = explode(' ', $reference);
                $e2 = explode('.', $e[0]);

                if ($operator) {
                    $e[0] = array_shift($e2) . $operator . implode('.', $e2);
                }
<<<<<<< HEAD
                
                $table = $this->query->load(implode(' ', $e));
=======

                if ($return) {
                    $from[] = $e;
                } else {
                    $table = $this->query->load(implode(' ', $e));
                }
>>>>>>> 91eabf5f
            }

            $operator = ($last == 'INNER') ? ':' : '.';
        }
        return $from;
    }
}
<|MERGE_RESOLUTION|>--- conflicted
+++ resolved
@@ -1,108 +1,96 @@
-<?php
-/*
- *  $Id$
- *
- * THIS SOFTWARE IS PROVIDED BY THE COPYRIGHT HOLDERS AND CONTRIBUTORS
- * "AS IS" AND ANY EXPRESS OR IMPLIED WARRANTIES, INCLUDING, BUT NOT
- * LIMITED TO, THE IMPLIED WARRANTIES OF MERCHANTABILITY AND FITNESS FOR
- * A PARTICULAR PURPOSE ARE DISCLAIMED. IN NO EVENT SHALL THE COPYRIGHT
- * OWNER OR CONTRIBUTORS BE LIABLE FOR ANY DIRECT, INDIRECT, INCIDENTAL,
- * SPECIAL, EXEMPLARY, OR CONSEQUENTIAL DAMAGES (INCLUDING, BUT NOT
- * LIMITED TO, PROCUREMENT OF SUBSTITUTE GOODS OR SERVICES; LOSS OF USE,
- * DATA, OR PROFITS; OR BUSINESS INTERRUPTION) HOWEVER CAUSED AND ON ANY
- * THEORY OF LIABILITY, WHETHER IN CONTRACT, STRICT LIABILITY, OR TORT
- * (INCLUDING NEGLIGENCE OR OTHERWISE) ARISING IN ANY WAY OUT OF THE USE
- * OF THIS SOFTWARE, EVEN IF ADVISED OF THE POSSIBILITY OF SUCH DAMAGE.
- *
- * This software consists of voluntary contributions made by many individuals
- * and is licensed under the LGPL. For more information, see
- * <http://www.phpdoctrine.org>.
- */
-
-/**
- * Doctrine_Query_From
- *
- * @package     Doctrine
- * @subpackage  Query
- * @license     http://www.opensource.org/licenses/lgpl-license.php LGPL
- * @link        www.phpdoctrine.org
- * @since       1.0
- * @version     $Revision$
- * @author      Konsta Vesterinen <kvesteri@cc.hut.fi>
- */
-class Doctrine_Query_From extends Doctrine_Query_Part
-{
-    /**
-     * DQL FROM PARSER
-     * parses the FROM part of the query string
-     *
-     * @param string $str
-     * @param boolean $return if to return the parsed FROM and skip load()
-     * @return void
-     */
-<<<<<<< HEAD
-    public function parse($str)
-    {        
-        $str = trim($str);
-        $parts = $this->_tokenizer->bracketExplode($str, 'JOIN');
-=======
-    public function parse($str, $return = false)
-    {
-        $str = trim($str);
-        $parts = $this->_tokenizer->bracketExplode($str, 'JOIN');
-
-        $from = $return ? array() : null;
->>>>>>> 91eabf5f
-
-        $operator = false;
-
-        switch (trim($parts[0])) {
-            case 'INNER':
-                $operator = ':';
-            case 'LEFT':
-                array_shift($parts);
-            break;
-        }
-
-        $last = '';
-
-        foreach ($parts as $k => $part) {
-            $part = trim($part);
-
-            if (empty($part)) {
-                continue;
-            }
-
-            $e = explode(' ', $part);
-
-            if (end($e) == 'INNER' || end($e) == 'LEFT') {
-                $last = array_pop($e);
-            }
-            $part = implode(' ', $e);
-
-            foreach ($this->_tokenizer->bracketExplode($part, ',') as $reference) {
-                $reference = trim($reference);
-                $e = explode(' ', $reference);
-                $e2 = explode('.', $e[0]);
-
-                if ($operator) {
-                    $e[0] = array_shift($e2) . $operator . implode('.', $e2);
-                }
-<<<<<<< HEAD
-                
-                $table = $this->query->load(implode(' ', $e));
-=======
-
-                if ($return) {
-                    $from[] = $e;
-                } else {
-                    $table = $this->query->load(implode(' ', $e));
-                }
->>>>>>> 91eabf5f
-            }
-
-            $operator = ($last == 'INNER') ? ':' : '.';
-        }
-        return $from;
-    }
-}
+<?php
+/*
+ *  $Id$
+ *
+ * THIS SOFTWARE IS PROVIDED BY THE COPYRIGHT HOLDERS AND CONTRIBUTORS
+ * "AS IS" AND ANY EXPRESS OR IMPLIED WARRANTIES, INCLUDING, BUT NOT
+ * LIMITED TO, THE IMPLIED WARRANTIES OF MERCHANTABILITY AND FITNESS FOR
+ * A PARTICULAR PURPOSE ARE DISCLAIMED. IN NO EVENT SHALL THE COPYRIGHT
+ * OWNER OR CONTRIBUTORS BE LIABLE FOR ANY DIRECT, INDIRECT, INCIDENTAL,
+ * SPECIAL, EXEMPLARY, OR CONSEQUENTIAL DAMAGES (INCLUDING, BUT NOT
+ * LIMITED TO, PROCUREMENT OF SUBSTITUTE GOODS OR SERVICES; LOSS OF USE,
+ * DATA, OR PROFITS; OR BUSINESS INTERRUPTION) HOWEVER CAUSED AND ON ANY
+ * THEORY OF LIABILITY, WHETHER IN CONTRACT, STRICT LIABILITY, OR TORT
+ * (INCLUDING NEGLIGENCE OR OTHERWISE) ARISING IN ANY WAY OUT OF THE USE
+ * OF THIS SOFTWARE, EVEN IF ADVISED OF THE POSSIBILITY OF SUCH DAMAGE.
+ *
+ * This software consists of voluntary contributions made by many individuals
+ * and is licensed under the LGPL. For more information, see
+ * <http://www.phpdoctrine.org>.
+ */
+
+/**
+ * Doctrine_Query_From
+ *
+ * @package     Doctrine
+ * @subpackage  Query
+ * @license     http://www.opensource.org/licenses/lgpl-license.php LGPL
+ * @link        www.phpdoctrine.org
+ * @since       1.0
+ * @version     $Revision$
+ * @author      Konsta Vesterinen <kvesteri@cc.hut.fi>
+ */
+class Doctrine_Query_From extends Doctrine_Query_Part
+{
+    /**
+     * DQL FROM PARSER
+     * parses the FROM part of the query string
+     *
+     * @param string $str
+     * @param boolean $return if to return the parsed FROM and skip load()
+     * @return void
+     */
+    public function parse($str, $return = false)
+    {
+        $str = trim($str);
+        $parts = $this->_tokenizer->bracketExplode($str, 'JOIN');
+
+        $from = $return ? array() : null;
+
+        $operator = false;
+
+        switch (trim($parts[0])) {
+            case 'INNER':
+                $operator = ':';
+            case 'LEFT':
+                array_shift($parts);
+            break;
+        }
+
+        $last = '';
+
+        foreach ($parts as $k => $part) {
+            $part = trim($part);
+
+            if (empty($part)) {
+                continue;
+            }
+
+            $e = explode(' ', $part);
+
+            if (end($e) == 'INNER' || end($e) == 'LEFT') {
+                $last = array_pop($e);
+            }
+            $part = implode(' ', $e);
+
+            foreach ($this->_tokenizer->bracketExplode($part, ',') as $reference) {
+                $reference = trim($reference);
+                $e = explode(' ', $reference);
+                $e2 = explode('.', $e[0]);
+
+                if ($operator) {
+                    $e[0] = array_shift($e2) . $operator . implode('.', $e2);
+                }
+
+                if ($return) {
+                    $from[] = $e;
+                } else {
+                    $table = $this->query->load(implode(' ', $e));
+                }
+            }
+
+            $operator = ($last == 'INNER') ? ':' : '.';
+        }
+        return $from;
+    }
+}