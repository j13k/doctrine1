<?php
/*
 *  $Id$
 *
 * THIS SOFTWARE IS PROVIDED BY THE COPYRIGHT HOLDERS AND CONTRIBUTORS
 * "AS IS" AND ANY EXPRESS OR IMPLIED WARRANTIES, INCLUDING, BUT NOT
 * LIMITED TO, THE IMPLIED WARRANTIES OF MERCHANTABILITY AND FITNESS FOR
 * A PARTICULAR PURPOSE ARE DISCLAIMED. IN NO EVENT SHALL THE COPYRIGHT
 * OWNER OR CONTRIBUTORS BE LIABLE FOR ANY DIRECT, INDIRECT, INCIDENTAL,
 * SPECIAL, EXEMPLARY, OR CONSEQUENTIAL DAMAGES (INCLUDING, BUT NOT
 * LIMITED TO, PROCUREMENT OF SUBSTITUTE GOODS OR SERVICES; LOSS OF USE,
 * DATA, OR PROFITS; OR BUSINESS INTERRUPTION) HOWEVER CAUSED AND ON ANY
 * THEORY OF LIABILITY, WHETHER IN CONTRACT, STRICT LIABILITY, OR TORT
 * (INCLUDING NEGLIGENCE OR OTHERWISE) ARISING IN ANY WAY OUT OF THE USE
 * OF THIS SOFTWARE, EVEN IF ADVISED OF THE POSSIBILITY OF SUCH DAMAGE.
 *
 * This software consists of voluntary contributions made by many individuals
 * and is licensed under the LGPL. For more information, see
 * <http://www.phpdoctrine.org>.
 */

/**
 * Provides array access and property overload interface for Doctrine subclasses
 *
 * @package     Doctrine
 * @subpackage  Access
 * @license     http://www.opensource.org/licenses/lgpl-license.php LGPL
 * @link        www.phpdoctrine.org
 * @since       1.0
 * @version     $Revision$
 * @author      Konsta Vesterinen <kvesteri@cc.hut.fi>
 */
abstract class Doctrine_Access extends Doctrine_Locator_Injectable implements ArrayAccess
{
    /**
     * Set an entire aray to the data
     *
     * @param   array $array An array of key => value pairs
     * @return  Doctrine_Access
     */
    public function setArray(array $array)
    {
        foreach ($array as $k => $v) {
            $this->set($k, $v);
        }

        return $this;
    }

    /**
     * Set key and value to data
     *
     * @see     set, offsetSet
     * @param   $name
     * @param   $value
     * @return  void
     */
    public function __set($name, $value)
    {
        $this->set($name, $value);
    }

    /**
     * Get key from data
     *
     * @see     get, offsetGet
     * @param   mixed $name
     * @return  mixed
     */
    public function __get($name)
    {
        return $this->get($name);
    }

    /**
     * Check if key exists in data
     *
     * @param   string $name
     * @return  boolean whether or not this object contains $name
     */
    public function __isset($name)
    {
        return $this->contains($name);
    }

    /**
     * Remove key from data
     *
     * @param   string $name
     * @return  void
     */
    public function __unset($name)
    {
        return $this->remove($name);
    }

    /**
<<<<<<< HEAD
     * Check if an offsetExists. Alias for contains.
     *
     * @param mixed $offset
     * @return boolean          whether or not this object contains $offset
=======
     * Check if an offset axists
     *
     * @param   mixed $offset
     * @return  boolean Whether or not this object contains $offset
>>>>>>> 91eabf5f
     */
    public function offsetExists($offset)
    {
        return $this->contains($offset);
    }

    /**
<<<<<<< HEAD
     * offsetGet    an alias of get()
     *
     * @see get,  __get
     * @param mixed $offset
     * @return mixed
=======
     * An alias of get()
     *
     * @see     get, __get
     * @param   mixed $offset
     * @return  mixed
>>>>>>> 91eabf5f
     */
    public function offsetGet($offset)
    {
        return $this->get($offset);
    }

    /**
     * Sets $offset to $value
     *
     * @see     set, __set
     * @param   mixed $offset
     * @param   mixed $value
     * @return  void
     */
    public function offsetSet($offset, $value)
    {
        if ( ! isset($offset)) {
            $this->add($value);
        } else {
            $this->set($offset, $value);
        }
    }

    /**
     * Unset a given offset
     *
     * @see   set, offsetSet, __set
     * @param mixed $offset
     */
    public function offsetUnset($offset)
    {
        return $this->remove($offset);
    }

    /**
     * Remove the element with the specified offset
     *
     * @param mixed $offset The offset to remove
     * @return boolean True if removed otherwise false
     */
    public function remove($offset)
    {
        throw new Doctrine_Exception('Remove is not supported for ' . get_class($this));
    }

    /**
     * Return the element with the specified offset
     *
     * @param mixed $offset The offset to return
     * @return mixed The value of the return object 
     */
    public function get($offset)
    {
        throw new Doctrine_Exception('Get is not supported for ' . get_class($this));
    }

    /**
     * Set the offset to the value
     *
     * @param mixed $offset The offset to set
     * @param mixed $value The value to set the offset to
     *
     */
    public function set($offset, $value)
    {
        throw new Doctrine_Exception('Set is not supported for ' . get_class($this));
    }

    /**
     * Check if the specified offset exists 
     * 
     * @param mixed $offset The offset to check
     * @return boolean True if exists otherwise false
     */
    public function contains($offset)
    {
        throw new Doctrine_Exception('Contains is not supported for ' . get_class($this));
    }

    /**
     * Add the value  
     * 
     * @param mixed $value The value to add 
     * @return void
     */
    public function add($value)
    {
        throw new Doctrine_Exception('Add is not supported for ' . get_class($this));
    }
}<|MERGE_RESOLUTION|>--- conflicted
+++ resolved
@@ -1,218 +1,203 @@
-<?php
-/*
- *  $Id$
- *
- * THIS SOFTWARE IS PROVIDED BY THE COPYRIGHT HOLDERS AND CONTRIBUTORS
- * "AS IS" AND ANY EXPRESS OR IMPLIED WARRANTIES, INCLUDING, BUT NOT
- * LIMITED TO, THE IMPLIED WARRANTIES OF MERCHANTABILITY AND FITNESS FOR
- * A PARTICULAR PURPOSE ARE DISCLAIMED. IN NO EVENT SHALL THE COPYRIGHT
- * OWNER OR CONTRIBUTORS BE LIABLE FOR ANY DIRECT, INDIRECT, INCIDENTAL,
- * SPECIAL, EXEMPLARY, OR CONSEQUENTIAL DAMAGES (INCLUDING, BUT NOT
- * LIMITED TO, PROCUREMENT OF SUBSTITUTE GOODS OR SERVICES; LOSS OF USE,
- * DATA, OR PROFITS; OR BUSINESS INTERRUPTION) HOWEVER CAUSED AND ON ANY
- * THEORY OF LIABILITY, WHETHER IN CONTRACT, STRICT LIABILITY, OR TORT
- * (INCLUDING NEGLIGENCE OR OTHERWISE) ARISING IN ANY WAY OUT OF THE USE
- * OF THIS SOFTWARE, EVEN IF ADVISED OF THE POSSIBILITY OF SUCH DAMAGE.
- *
- * This software consists of voluntary contributions made by many individuals
- * and is licensed under the LGPL. For more information, see
- * <http://www.phpdoctrine.org>.
- */
-
-/**
- * Provides array access and property overload interface for Doctrine subclasses
- *
- * @package     Doctrine
- * @subpackage  Access
- * @license     http://www.opensource.org/licenses/lgpl-license.php LGPL
- * @link        www.phpdoctrine.org
- * @since       1.0
- * @version     $Revision$
- * @author      Konsta Vesterinen <kvesteri@cc.hut.fi>
- */
-abstract class Doctrine_Access extends Doctrine_Locator_Injectable implements ArrayAccess
-{
-    /**
-     * Set an entire aray to the data
-     *
-     * @param   array $array An array of key => value pairs
-     * @return  Doctrine_Access
-     */
-    public function setArray(array $array)
-    {
-        foreach ($array as $k => $v) {
-            $this->set($k, $v);
-        }
-
-        return $this;
-    }
-
-    /**
-     * Set key and value to data
-     *
-     * @see     set, offsetSet
-     * @param   $name
-     * @param   $value
-     * @return  void
-     */
-    public function __set($name, $value)
-    {
-        $this->set($name, $value);
-    }
-
-    /**
-     * Get key from data
-     *
-     * @see     get, offsetGet
-     * @param   mixed $name
-     * @return  mixed
-     */
-    public function __get($name)
-    {
-        return $this->get($name);
-    }
-
-    /**
-     * Check if key exists in data
-     *
-     * @param   string $name
-     * @return  boolean whether or not this object contains $name
-     */
-    public function __isset($name)
-    {
-        return $this->contains($name);
-    }
-
-    /**
-     * Remove key from data
-     *
-     * @param   string $name
-     * @return  void
-     */
-    public function __unset($name)
-    {
-        return $this->remove($name);
-    }
-
-    /**
-<<<<<<< HEAD
-     * Check if an offsetExists. Alias for contains.
-     *
-     * @param mixed $offset
-     * @return boolean          whether or not this object contains $offset
-=======
-     * Check if an offset axists
-     *
-     * @param   mixed $offset
-     * @return  boolean Whether or not this object contains $offset
->>>>>>> 91eabf5f
-     */
-    public function offsetExists($offset)
-    {
-        return $this->contains($offset);
-    }
-
-    /**
-<<<<<<< HEAD
-     * offsetGet    an alias of get()
-     *
-     * @see get,  __get
-     * @param mixed $offset
-     * @return mixed
-=======
-     * An alias of get()
-     *
-     * @see     get, __get
-     * @param   mixed $offset
-     * @return  mixed
->>>>>>> 91eabf5f
-     */
-    public function offsetGet($offset)
-    {
-        return $this->get($offset);
-    }
-
-    /**
-     * Sets $offset to $value
-     *
-     * @see     set, __set
-     * @param   mixed $offset
-     * @param   mixed $value
-     * @return  void
-     */
-    public function offsetSet($offset, $value)
-    {
-        if ( ! isset($offset)) {
-            $this->add($value);
-        } else {
-            $this->set($offset, $value);
-        }
-    }
-
-    /**
-     * Unset a given offset
-     *
-     * @see   set, offsetSet, __set
-     * @param mixed $offset
-     */
-    public function offsetUnset($offset)
-    {
-        return $this->remove($offset);
-    }
-
-    /**
-     * Remove the element with the specified offset
-     *
-     * @param mixed $offset The offset to remove
-     * @return boolean True if removed otherwise false
-     */
-    public function remove($offset)
-    {
-        throw new Doctrine_Exception('Remove is not supported for ' . get_class($this));
-    }
-
-    /**
-     * Return the element with the specified offset
-     *
-     * @param mixed $offset The offset to return
-     * @return mixed The value of the return object 
-     */
-    public function get($offset)
-    {
-        throw new Doctrine_Exception('Get is not supported for ' . get_class($this));
-    }
-
-    /**
-     * Set the offset to the value
-     *
-     * @param mixed $offset The offset to set
-     * @param mixed $value The value to set the offset to
-     *
-     */
-    public function set($offset, $value)
-    {
-        throw new Doctrine_Exception('Set is not supported for ' . get_class($this));
-    }
-
-    /**
-     * Check if the specified offset exists 
-     * 
-     * @param mixed $offset The offset to check
-     * @return boolean True if exists otherwise false
-     */
-    public function contains($offset)
-    {
-        throw new Doctrine_Exception('Contains is not supported for ' . get_class($this));
-    }
-
-    /**
-     * Add the value  
-     * 
-     * @param mixed $value The value to add 
-     * @return void
-     */
-    public function add($value)
-    {
-        throw new Doctrine_Exception('Add is not supported for ' . get_class($this));
-    }
+<?php
+/*
+ *  $Id$
+ *
+ * THIS SOFTWARE IS PROVIDED BY THE COPYRIGHT HOLDERS AND CONTRIBUTORS
+ * "AS IS" AND ANY EXPRESS OR IMPLIED WARRANTIES, INCLUDING, BUT NOT
+ * LIMITED TO, THE IMPLIED WARRANTIES OF MERCHANTABILITY AND FITNESS FOR
+ * A PARTICULAR PURPOSE ARE DISCLAIMED. IN NO EVENT SHALL THE COPYRIGHT
+ * OWNER OR CONTRIBUTORS BE LIABLE FOR ANY DIRECT, INDIRECT, INCIDENTAL,
+ * SPECIAL, EXEMPLARY, OR CONSEQUENTIAL DAMAGES (INCLUDING, BUT NOT
+ * LIMITED TO, PROCUREMENT OF SUBSTITUTE GOODS OR SERVICES; LOSS OF USE,
+ * DATA, OR PROFITS; OR BUSINESS INTERRUPTION) HOWEVER CAUSED AND ON ANY
+ * THEORY OF LIABILITY, WHETHER IN CONTRACT, STRICT LIABILITY, OR TORT
+ * (INCLUDING NEGLIGENCE OR OTHERWISE) ARISING IN ANY WAY OUT OF THE USE
+ * OF THIS SOFTWARE, EVEN IF ADVISED OF THE POSSIBILITY OF SUCH DAMAGE.
+ *
+ * This software consists of voluntary contributions made by many individuals
+ * and is licensed under the LGPL. For more information, see
+ * <http://www.phpdoctrine.org>.
+ */
+
+/**
+ * Provides array access and property overload interface for Doctrine subclasses
+ *
+ * @package     Doctrine
+ * @subpackage  Access
+ * @license     http://www.opensource.org/licenses/lgpl-license.php LGPL
+ * @link        www.phpdoctrine.org
+ * @since       1.0
+ * @version     $Revision$
+ * @author      Konsta Vesterinen <kvesteri@cc.hut.fi>
+ */
+abstract class Doctrine_Access extends Doctrine_Locator_Injectable implements ArrayAccess
+{
+    /**
+     * Set an entire aray to the data
+     *
+     * @param   array $array An array of key => value pairs
+     * @return  Doctrine_Access
+     */
+    public function setArray(array $array)
+    {
+        foreach ($array as $k => $v) {
+            $this->set($k, $v);
+        }
+
+        return $this;
+    }
+
+    /**
+     * Set key and value to data
+     *
+     * @see     set, offsetSet
+     * @param   $name
+     * @param   $value
+     * @return  void
+     */
+    public function __set($name, $value)
+    {
+        $this->set($name, $value);
+    }
+
+    /**
+     * Get key from data
+     *
+     * @see     get, offsetGet
+     * @param   mixed $name
+     * @return  mixed
+     */
+    public function __get($name)
+    {
+        return $this->get($name);
+    }
+
+    /**
+     * Check if key exists in data
+     *
+     * @param   string $name
+     * @return  boolean whether or not this object contains $name
+     */
+    public function __isset($name)
+    {
+        return $this->contains($name);
+    }
+
+    /**
+     * Remove key from data
+     *
+     * @param   string $name
+     * @return  void
+     */
+    public function __unset($name)
+    {
+        return $this->remove($name);
+    }
+
+    /**
+     * Check if an offset axists
+     *
+     * @param   mixed $offset
+     * @return  boolean Whether or not this object contains $offset
+     */
+    public function offsetExists($offset)
+    {
+        return $this->contains($offset);
+    }
+
+    /**
+     * An alias of get()
+     *
+     * @see     get, __get
+     * @param   mixed $offset
+     * @return  mixed
+     */
+    public function offsetGet($offset)
+    {
+        return $this->get($offset);
+    }
+
+    /**
+     * Sets $offset to $value
+     *
+     * @see     set, __set
+     * @param   mixed $offset
+     * @param   mixed $value
+     * @return  void
+     */
+    public function offsetSet($offset, $value)
+    {
+        if ( ! isset($offset)) {
+            $this->add($value);
+        } else {
+            $this->set($offset, $value);
+        }
+    }
+
+    /**
+     * Unset a given offset
+     *
+     * @see   set, offsetSet, __set
+     * @param mixed $offset
+     */
+    public function offsetUnset($offset)
+    {
+        return $this->remove($offset);
+    }
+
+    /**
+     * Remove the element with the specified offset
+     *
+     * @param mixed $offset The offset to remove
+     * @return boolean True if removed otherwise false
+     */
+    public function remove($offset)
+    {
+        throw new Doctrine_Exception('Remove is not supported for ' . get_class($this));
+    }
+
+    /**
+     * Return the element with the specified offset
+     *
+     * @param mixed $offset The offset to return
+     * @return mixed The value of the return object 
+     */
+    public function get($offset)
+    {
+        throw new Doctrine_Exception('Get is not supported for ' . get_class($this));
+    }
+
+    /**
+     * Set the offset to the value
+     *
+     * @param mixed $offset The offset to set
+     * @param mixed $value The value to set the offset to
+     *
+     */
+    public function set($offset, $value)
+    {
+        throw new Doctrine_Exception('Set is not supported for ' . get_class($this));
+    }
+
+    /**
+     * Check if the specified offset exists 
+     * 
+     * @param mixed $offset The offset to check
+     * @return boolean True if exists otherwise false
+     */
+    public function contains($offset)
+    {
+        throw new Doctrine_Exception('Contains is not supported for ' . get_class($this));
+    }
+
+    /**
+     * Add the value  
+     * 
+     * @param mixed $value The value to add 
+     * @return void
+     */
+    public function add($value)
+    {
+        throw new Doctrine_Exception('Add is not supported for ' . get_class($this));
+    }
 }