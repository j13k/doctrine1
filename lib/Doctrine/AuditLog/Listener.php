--- conflicted
+++ resolved
@@ -1,169 +1,147 @@
-<?php
-/*
- *  $Id$
- *
- * THIS SOFTWARE IS PROVIDED BY THE COPYRIGHT HOLDERS AND CONTRIBUTORS
- * "AS IS" AND ANY EXPRESS OR IMPLIED WARRANTIES, INCLUDING, BUT NOT
- * LIMITED TO, THE IMPLIED WARRANTIES OF MERCHANTABILITY AND FITNESS FOR
- * A PARTICULAR PURPOSE ARE DISCLAIMED. IN NO EVENT SHALL THE COPYRIGHT
- * OWNER OR CONTRIBUTORS BE LIABLE FOR ANY DIRECT, INDIRECT, INCIDENTAL,
- * SPECIAL, EXEMPLARY, OR CONSEQUENTIAL DAMAGES (INCLUDING, BUT NOT
- * LIMITED TO, PROCUREMENT OF SUBSTITUTE GOODS OR SERVICES; LOSS OF USE,
- * DATA, OR PROFITS; OR BUSINESS INTERRUPTION) HOWEVER CAUSED AND ON ANY
- * THEORY OF LIABILITY, WHETHER IN CONTRACT, STRICT LIABILITY, OR TORT
- * (INCLUDING NEGLIGENCE OR OTHERWISE) ARISING IN ANY WAY OUT OF THE USE
- * OF THIS SOFTWARE, EVEN IF ADVISED OF THE POSSIBILITY OF SUCH DAMAGE.
- *
- * This software consists of voluntary contributions made by many individuals
- * and is licensed under the LGPL. For more information, see
- * <http://www.phpdoctrine.org>.
- */
-
-/**
- * Doctrine_AuditLog_Listener
- *
- * @package     Doctrine
- * @subpackage  AuditLog
- * @license     http://www.opensource.org/licenses/lgpl-license.php LGPL
- * @link        www.phpdoctrine.org
- * @since       1.0
- * @version     $Revision$
- * @author      Konsta Vesterinen <kvesteri@cc.hut.fi>
- */
-class Doctrine_AuditLog_Listener extends Doctrine_Record_Listener
-{
-    /**
-     * Instance of Doctrine_Auditlog
-     *
-     * @var Doctrine_AuditLog
-     */
-    protected $_auditLog;
-
-<<<<<<< HEAD
-=======
-    /**
-     * Instantiate AuditLog listener and set the Doctrine_AuditLog instance to the class
-     *
-     * @param   Doctrine_AuditLog $auditLog 
-     * @return  void
-     */
->>>>>>> 91eabf5f
-    public function __construct(Doctrine_AuditLog $auditLog) 
-    {
-        $this->_auditLog = $auditLog;
-    }
-
-<<<<<<< HEAD
-=======
-    /**
-     * Pre insert event hook for incrementing version number
-     *
-     * @param   Doctrine_Event $event
-     * @return  void
-     */
->>>>>>> 91eabf5f
-    public function preInsert(Doctrine_Event $event)
-    {
-        $versionColumn = $this->_auditLog->getOption('versionColumn');
-
-        $event->getInvoker()->set($versionColumn, 1);
-    }
-
-<<<<<<< HEAD
-=======
-    /**
-     * Post insert event hook which creates the new version record
-     * This will only insert a version record if the auditLog is enabled
-     *
-     * @param   Doctrine_Event $event 
-     * @return  void
-     */
->>>>>>> 91eabf5f
-    public function postInsert(Doctrine_Event $event) 
-    {
-        if ($this->_auditLog->getOption('auditLog')) {
-            $class = $this->_auditLog->getOption('className');
-
-<<<<<<< HEAD
-        $record  = $event->getInvoker();
-        $version = new $class();
-        $version->merge($record->toArray());
-        $version->save();
-    }
-
-=======
-            $record  = $event->getInvoker();
-            $version = new $class();
-            $version->merge($record->toArray());
-            $version->save();
-        }
-    }
-
-    /**
-     * Pre delete event hook deletes all related versions
-     * This will only delete version records if the auditLog is enabled
-     *
-     * @param   Doctrine_Event $event
-     * @return  void
-     */
->>>>>>> 91eabf5f
-    public function preDelete(Doctrine_Event $event)
-    {
-        if ($this->_auditLog->getOption('auditLog')) {
-	        $className = $this->_auditLog->getOption('className');
-	        $versionColumn = $this->_auditLog->getOption('versionColumn');
-	        $event->getInvoker()->set($versionColumn, null);
-
-	        $q = Doctrine_Query::create();
-	        foreach ((array) $this->_auditLog->getOption('table')->getIdentifier() as $id) {
-	            $conditions[] = 'obj.' . $id . ' = ?';
-	            $values[] = $event->getInvoker()->get($id);
-	        }
-
-	        $rows = $q->delete($className)
-					  ->from($className.' obj')
-					  ->where(implode(' AND ',$conditions))
-					  ->execute($values);
-        }
-    }
-<<<<<<< HEAD
-
-=======
-  
-    /**
-     * Pre update event hook for inserting new version record
-     * This will only insert a version record if the auditLog is enabled
-     *
-     * @param  Doctrine_Event $event
-     * @return void
-     */
->>>>>>> 91eabf5f
-    public function preUpdate(Doctrine_Event $event)
-    {
-        if ($this->_auditLog->getOption('auditLog')) {
-            $class  = $this->_auditLog->getOption('className');
-            $record = $event->getInvoker();
-
-            $versionColumn = $this->_auditLog->getOption('versionColumn');
-
-            $record->set($versionColumn, $this->_getNextVersion($record));
-
-            $version = new $class();
-            $version->merge($record->toArray());
-            $version->save();
-        }
-    }
-
-    /**
-     * Get the next version number for the audit log
-     *
-     * @param Doctrine_Record $record 
-     * @return integer $nextVersion
-     */
-    protected function _getNextVersion(Doctrine_Record $record)
-    {
-      if ($this->_auditLog->getOption('auditLog')) {
-          return ($this->_auditLog->getMaxVersion($record) + 1);
-      }
-    }
+<?php
+/*
+ *  $Id$
+ *
+ * THIS SOFTWARE IS PROVIDED BY THE COPYRIGHT HOLDERS AND CONTRIBUTORS
+ * "AS IS" AND ANY EXPRESS OR IMPLIED WARRANTIES, INCLUDING, BUT NOT
+ * LIMITED TO, THE IMPLIED WARRANTIES OF MERCHANTABILITY AND FITNESS FOR
+ * A PARTICULAR PURPOSE ARE DISCLAIMED. IN NO EVENT SHALL THE COPYRIGHT
+ * OWNER OR CONTRIBUTORS BE LIABLE FOR ANY DIRECT, INDIRECT, INCIDENTAL,
+ * SPECIAL, EXEMPLARY, OR CONSEQUENTIAL DAMAGES (INCLUDING, BUT NOT
+ * LIMITED TO, PROCUREMENT OF SUBSTITUTE GOODS OR SERVICES; LOSS OF USE,
+ * DATA, OR PROFITS; OR BUSINESS INTERRUPTION) HOWEVER CAUSED AND ON ANY
+ * THEORY OF LIABILITY, WHETHER IN CONTRACT, STRICT LIABILITY, OR TORT
+ * (INCLUDING NEGLIGENCE OR OTHERWISE) ARISING IN ANY WAY OUT OF THE USE
+ * OF THIS SOFTWARE, EVEN IF ADVISED OF THE POSSIBILITY OF SUCH DAMAGE.
+ *
+ * This software consists of voluntary contributions made by many individuals
+ * and is licensed under the LGPL. For more information, see
+ * <http://www.phpdoctrine.org>.
+ */
+
+/**
+ * Doctrine_AuditLog_Listener
+ *
+ * @package     Doctrine
+ * @subpackage  AuditLog
+ * @license     http://www.opensource.org/licenses/lgpl-license.php LGPL
+ * @link        www.phpdoctrine.org
+ * @since       1.0
+ * @version     $Revision$
+ * @author      Konsta Vesterinen <kvesteri@cc.hut.fi>
+ */
+class Doctrine_AuditLog_Listener extends Doctrine_Record_Listener
+{
+    /**
+     * Instance of Doctrine_Auditlog
+     *
+     * @var Doctrine_AuditLog
+     */
+    protected $_auditLog;
+
+    /**
+     * Instantiate AuditLog listener and set the Doctrine_AuditLog instance to the class
+     *
+     * @param   Doctrine_AuditLog $auditLog 
+     * @return  void
+     */
+    public function __construct(Doctrine_AuditLog $auditLog) 
+    {
+        $this->_auditLog = $auditLog;
+    }
+
+    /**
+     * Pre insert event hook for incrementing version number
+     *
+     * @param   Doctrine_Event $event
+     * @return  void
+     */
+    public function preInsert(Doctrine_Event $event)
+    {
+        $versionColumn = $this->_auditLog->getOption('versionColumn');
+
+        $event->getInvoker()->set($versionColumn, 1);
+    }
+
+    /**
+     * Post insert event hook which creates the new version record
+     * This will only insert a version record if the auditLog is enabled
+     *
+     * @param   Doctrine_Event $event 
+     * @return  void
+     */
+    public function postInsert(Doctrine_Event $event) 
+    {
+        if ($this->_auditLog->getOption('auditLog')) {
+            $class = $this->_auditLog->getOption('className');
+
+            $record  = $event->getInvoker();
+            $version = new $class();
+            $version->merge($record->toArray());
+            $version->save();
+        }
+    }
+
+    /**
+     * Pre delete event hook deletes all related versions
+     * This will only delete version records if the auditLog is enabled
+     *
+     * @param   Doctrine_Event $event
+     * @return  void
+     */
+    public function preDelete(Doctrine_Event $event)
+    {
+        if ($this->_auditLog->getOption('auditLog')) {
+	        $className = $this->_auditLog->getOption('className');
+	        $versionColumn = $this->_auditLog->getOption('versionColumn');
+	        $event->getInvoker()->set($versionColumn, null);
+
+	        $q = Doctrine_Query::create();
+	        foreach ((array) $this->_auditLog->getOption('table')->getIdentifier() as $id) {
+	            $conditions[] = 'obj.' . $id . ' = ?';
+	            $values[] = $event->getInvoker()->get($id);
+	        }
+
+	        $rows = $q->delete($className)
+					  ->from($className.' obj')
+					  ->where(implode(' AND ',$conditions))
+					  ->execute($values);
+        }
+    }
+  
+    /**
+     * Pre update event hook for inserting new version record
+     * This will only insert a version record if the auditLog is enabled
+     *
+     * @param  Doctrine_Event $event
+     * @return void
+     */
+    public function preUpdate(Doctrine_Event $event)
+    {
+        if ($this->_auditLog->getOption('auditLog')) {
+            $class  = $this->_auditLog->getOption('className');
+            $record = $event->getInvoker();
+
+            $versionColumn = $this->_auditLog->getOption('versionColumn');
+
+            $record->set($versionColumn, $this->_getNextVersion($record));
+
+            $version = new $class();
+            $version->merge($record->toArray());
+            $version->save();
+        }
+    }
+
+    /**
+     * Get the next version number for the audit log
+     *
+     * @param Doctrine_Record $record 
+     * @return integer $nextVersion
+     */
+    protected function _getNextVersion(Doctrine_Record $record)
+    {
+      if ($this->_auditLog->getOption('auditLog')) {
+          return ($this->_auditLog->getMaxVersion($record) + 1);
+      }
+    }
 }