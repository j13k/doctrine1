<?php
/*
 *  $Id$
 *
 * THIS SOFTWARE IS PROVIDED BY THE COPYRIGHT HOLDERS AND CONTRIBUTORS
 * "AS IS" AND ANY EXPRESS OR IMPLIED WARRANTIES, INCLUDING, BUT NOT
 * LIMITED TO, THE IMPLIED WARRANTIES OF MERCHANTABILITY AND FITNESS FOR
 * A PARTICULAR PURPOSE ARE DISCLAIMED. IN NO EVENT SHALL THE COPYRIGHT
 * OWNER OR CONTRIBUTORS BE LIABLE FOR ANY DIRECT, INDIRECT, INCIDENTAL,
 * SPECIAL, EXEMPLARY, OR CONSEQUENTIAL DAMAGES (INCLUDING, BUT NOT
 * LIMITED TO, PROCUREMENT OF SUBSTITUTE GOODS OR SERVICES; LOSS OF USE,
 * DATA, OR PROFITS; OR BUSINESS INTERRUPTION) HOWEVER CAUSED AND ON ANY
 * THEORY OF LIABILITY, WHETHER IN CONTRACT, STRICT LIABILITY, OR TORT
 * (INCLUDING NEGLIGENCE OR OTHERWISE) ARISING IN ANY WAY OUT OF THE USE
 * OF THIS SOFTWARE, EVEN IF ADVISED OF THE POSSIBILITY OF SUCH DAMAGE.
 *
 * This software consists of voluntary contributions made by many individuals
 * and is licensed under the LGPL. For more information, see
 * <http://www.phpdoctrine.org>.
 */

/**
 * Doctrine_Record
 * All record classes should inherit this super class
 *
 * @package     Doctrine
 * @subpackage  Record
 * @author      Konsta Vesterinen <kvesteri@cc.hut.fi>
 * @license     http://www.opensource.org/licenses/lgpl-license.php LGPL
 * @link        www.phpdoctrine.org
 * @since       1.0
 * @version     $Revision$
 */
abstract class Doctrine_Record extends Doctrine_Record_Abstract implements Countable, IteratorAggregate, Serializable
{
    /**
     * STATE CONSTANTS
     */

    /**
     * DIRTY STATE
     * a Doctrine_Record is in dirty state when its properties are changed
     */
    const STATE_DIRTY       = 1;

    /**
     * TDIRTY STATE
     * a Doctrine_Record is in transient dirty state when it is created
     * and some of its fields are modified but it is NOT yet persisted into database
     */
    const STATE_TDIRTY      = 2;

    /**
     * CLEAN STATE
     * a Doctrine_Record is in clean state when all of its properties are loaded from the database
     * and none of its properties are changed
     */
    const STATE_CLEAN       = 3;

    /**
     * PROXY STATE
     * a Doctrine_Record is in proxy state when its properties are not fully loaded
     */
    const STATE_PROXY       = 4;

    /**
     * NEW TCLEAN
     * a Doctrine_Record is in transient clean state when it is created and none of its fields are modified
     */
    const STATE_TCLEAN      = 5;

    /**
     * LOCKED STATE
     * a Doctrine_Record is temporarily locked during deletes and saves
     *
     * This state is used internally to ensure that circular deletes
     * and saves will not cause infinite loops
     */
    const STATE_LOCKED     = 6;

    /**
     * @var Doctrine_Node_<TreeImpl>        node object
     */
    protected $_node;

    /**
     * @var integer $_id                    the primary keys of this object
     */
    protected $_id           = array();

    /**
     * @var array $_data                    the record data
     */
    protected $_data         = array();

    /**
     * @var array $_values                  the values array, aggregate values and such are mapped into this array
     */
    protected $_values       = array();

    /**
     * @var integer $_state                 the state of this record
     * @see STATE_* constants
     */
    protected $_state;

    /**
     * @var array $_modified                an array containing field names that have been modified
     * @todo Better name? $_modifiedFields?
     */
    protected $_modified     = array();

    /**
     * @var Doctrine_Validator_ErrorStack   error stack object
     */
    protected $_errorStack;

    /**
     * @var array $_references              an array containing all the references
     */
    protected $_references     = array();

    /**
     * Doctrine_Collection of objects needing to be deleted on save
     *
     * @var string
     */
    protected $_pendingDeletes = array();

    /**
     * @var integer $index                  this index is used for creating object identifiers
     */
    private static $_index = 1;

    /**
     * @var integer $oid                    object identifier, each Record object has a unique object identifier
     */
    private $_oid;

    /**
     * constructor
     * @param Doctrine_Table|null $table       a Doctrine_Table object or null,
     *                                         if null the table object is retrieved from current connection
     *
     * @param boolean $isNewEntry              whether or not this record is transient
     *
     * @throws Doctrine_Connection_Exception   if object is created using the new operator and there are no
     *                                         open connections
     * @throws Doctrine_Record_Exception       if the cleanData operation fails somehow
     */
    public function __construct($table = null, $isNewEntry = false)
    {
        if (isset($table) && $table instanceof Doctrine_Table) {
            $this->_table = $table;
            $exists = ( ! $isNewEntry);
        } else {
<<<<<<< HEAD
            $class = get_class($this);
            // get the table of this class
            $this->_table = Doctrine_Manager::getInstance()->getTable($class);
=======
            // get the table of this class
            $class = get_class($this);
            $this->_table = Doctrine::getTable($class);
>>>>>>> 91eabf5f
            $exists = false;
        }

        // Check if the current connection has the records table in its registry
        // If not this record is only used for creating table definition and setting up
        // relations.
        if ( ! $this->_table->getConnection()->hasTable($this->_table->getComponentName())) {
            return;
        }

        $this->_oid = self::$_index;
<<<<<<< HEAD

        self::$_index++;

        // get the data array
        $this->_data = $this->_table->getData();

        // get the column count
        $count = count($this->_data);

        $this->_values = $this->cleanData($this->_data);

        $this->prepareIdentifiers($exists);

=======

        self::$_index++;

        // get the data array
        $this->_data = $this->_table->getData();

        // get the column count
        $count = count($this->_data);

        $this->_values = $this->cleanData($this->_data);

        $this->prepareIdentifiers($exists);

>>>>>>> 91eabf5f
        if ( ! $exists) {
            if ($count > count($this->_values)) {
                $this->_state = Doctrine_Record::STATE_TDIRTY;
            } else {
                $this->_state = Doctrine_Record::STATE_TCLEAN;
            }

            // set the default values for this record
            $this->assignDefaultValues();
        } else {
            $this->_state = Doctrine_Record::STATE_CLEAN;

            if ($count < $this->_table->getColumnCount()) {
                $this->_state  = Doctrine_Record::STATE_PROXY;
            }
        }

<<<<<<< HEAD
        $this->_errorStack = new Doctrine_Validator_ErrorStack(get_class($this));

        $repository = $this->_table->getRepository();
        $repository->add($this);
        
        $this->construct();
        
=======
        $repository = $this->_table->getRepository();
        $repository->add($this);

        $this->construct();
>>>>>>> 91eabf5f
    }

    /**
     * _index
     *
     * @return integer
     */
    public static function _index()
    {
        return self::$_index;
    }

    /**
     * setUp
     * this method is used for setting up relations and attributes
     * it should be implemented by child classes
     *
     * @return void
     */
    public function setUp()
    { }
    /**
     * construct
     * Empty template method to provide concrete Record classes with the possibility
     * to hook into the constructor procedure
     *
     * @return void
     */
    public function construct()
    { }
    /**
     * getOid
     * returns the object identifier
     *
     * @return integer
     */
    public function getOid()
    {
        return $this->_oid;
    }
    public function oid()
    {
        return $this->_oid;
    }

    /**
     * isValid
     *
     * @return boolean  whether or not this record is valid
     */
    public function isValid()
    {
        if ( ! $this->_table->getAttribute(Doctrine::ATTR_VALIDATE)) {
            return true;
        }
        // Clear the stack from any previous errors.
        $this->getErrorStack()->clear();

        // Run validation process
        $validator = new Doctrine_Validator();
        $validator->validateRecord($this);
        $this->validate();
        if ($this->_state == self::STATE_TDIRTY || $this->_state == self::STATE_TCLEAN) {
            $this->validateOnInsert();
        } else {
            $this->validateOnUpdate();
        }

        return $this->getErrorStack()->count() == 0 ? true : false;
    }

    /**
     * Empty template method to provide concrete Record classes with the possibility
     * to hook into the validation procedure, doing any custom / specialized
     * validations that are neccessary.
     */
    protected function validate()
    { }

    /**
     * Empty template method to provide concrete Record classes with the possibility
     * to hook into the validation procedure only when the record is going to be
     * updated.
     */
    protected function validateOnUpdate()
    { }

    /**
     * Empty template method to provide concrete Record classes with the possibility
     * to hook into the validation procedure only when the record is going to be
     * inserted into the data store the first time.
     */
    protected function validateOnInsert()
    { }

    /**
     * Empty template method to provide concrete Record classes with the possibility
     * to hook into the serializing procedure.
     */
    public function preSerialize($event)
    { }

    /**
     * Empty template method to provide concrete Record classes with the possibility
     * to hook into the serializing procedure.
     */
    public function postSerialize($event)
    { }

    /**
     * Empty template method to provide concrete Record classes with the possibility
     * to hook into the serializing procedure.
     */
    public function preUnserialize($event)
    { }

    /**
     * Empty template method to provide concrete Record classes with the possibility
     * to hook into the serializing procedure.
     */
    public function postUnserialize($event)
    { }

    /**
     * Empty template method to provide concrete Record classes with the possibility
     * to hook into the saving procedure.
     */
    public function preSave($event)
    { }

    /**
     * Empty template method to provide concrete Record classes with the possibility
     * to hook into the saving procedure.
     */
    public function postSave($event)
    { }

    /**
     * Empty template method to provide concrete Record classes with the possibility
     * to hook into the deletion procedure.
     */
    public function preDelete($event)
    { }

    /**
     * Empty template method to provide concrete Record classes with the possibility
     * to hook into the deletion procedure.
     */
    public function postDelete($event)
    { }

    /**
     * Empty template method to provide concrete Record classes with the possibility
     * to hook into the saving procedure only when the record is going to be
     * updated.
     */
    public function preUpdate($event)
    { }

    /**
     * Empty template method to provide concrete Record classes with the possibility
     * to hook into the saving procedure only when the record is going to be
     * updated.
     */
    public function postUpdate($event)
    { }

    /**
     * Empty template method to provide concrete Record classes with the possibility
     * to hook into the saving procedure only when the record is going to be
     * inserted into the data store the first time.
     */
    public function preInsert($event)
    { }

    /**
     * Empty template method to provide concrete Record classes with the possibility
     * to hook into the saving procedure only when the record is going to be
     * inserted into the data store the first time.
     */
    public function postInsert($event)
    { }

    /**
     * Empty template method to provide Record classes with the ability to alter DQL select
     * queries at runtime
     */
    public function preDqlSelect($event)
    { }

    /**
     * Empty template method to provide Record classes with the ability to alter DQL update
     * queries at runtime
     */
    public function preDqlUpdate($event)
    { }

    /**
     * Empty template method to provide Record classes with the ability to alter DQL delete
     * queries at runtime
     */
    public function preDqlDelete($event)
    { }

    /**
     * getErrorStack
     *
     * @return Doctrine_Validator_ErrorStack    returns the errorStack associated with this record
     */
    public function getErrorStack()
    {
        if ( ! $this->_errorStack) {
            $this->_errorStack = new Doctrine_Validator_ErrorStack(get_class($this));
        }
        
        return $this->_errorStack;
    }

    /**
     * errorStack
     * assigns / returns record errorStack
     *
     * @param Doctrine_Validator_ErrorStack          errorStack to be assigned for this record
     * @return void|Doctrine_Validator_ErrorStack    returns the errorStack associated with this record
     */
    public function errorStack($stack = null)
    {
        if ($stack !== null) {
            if ( ! ($stack instanceof Doctrine_Validator_ErrorStack)) {
               throw new Doctrine_Record_Exception('Argument should be an instance of Doctrine_Validator_ErrorStack.');
            }
            $this->_errorStack = $stack;
        } else {
            return $this->getErrorStack();
        }
    }

    /**
     * setDefaultValues
     * sets the default values for records internal data
     *
     * @param boolean $overwrite                whether or not to overwrite the already set values
     * @return boolean
     */
    public function assignDefaultValues($overwrite = false)
    {
        if ( ! $this->_table->hasDefaultValues()) {
            return false;
        }
        foreach ($this->_data as $column => $value) {
            $default = $this->_table->getDefaultValueOf($column);

            if ($default === null) {
                continue;
            }

            if ($value === self::$_null || $overwrite) {
                $this->_data[$column] = $default;
                $this->_modified[]    = $column;
                $this->_state = Doctrine_Record::STATE_TDIRTY;
            }
        }
    }

    /**
     * cleanData
     * leaves the $data array only with values whose key is a field inside this
<<<<<<< HEAD
     * record and returns the values that where removed from $data.
=======
     * record and returns the values that were removed from $data.  Also converts
     * any values of 'null' to objects of type Doctrine_Null.
>>>>>>> 91eabf5f
     *
     * @param array $data       data array to be cleaned
     * @return array $tmp       values cleaned from data
     */
    public function cleanData(&$data)
    {
        $tmp = $data;
        $data = array();

        foreach ($this->getTable()->getFieldNames() as $fieldName) {
            if (isset($tmp[$fieldName])) {
                $data[$fieldName] = $tmp[$fieldName];
<<<<<<< HEAD
=======
            } else if (array_key_exists($fieldName, $tmp)) {
                $data[$fieldName] = self::$_null;
>>>>>>> 91eabf5f
            } else if (!isset($this->_data[$fieldName])) {
                $data[$fieldName] = self::$_null;
            }
            unset($tmp[$fieldName]);
        }

        return $tmp;
    }

    /**
     * hydrate
     * hydrates this object from given array
     *
     * @param array $data
     * @return boolean
     */
    public function hydrate(array $data)
    {
        $this->_values = array_merge($this->_values, $this->cleanData($data));
        $this->_data   = array_merge($this->_data, $data);
        $this->prepareIdentifiers(true);
    }

    /**
     * prepareIdentifiers
     * prepares identifiers for later use
     *
     * @param boolean $exists               whether or not this record exists in persistent data store
     * @return void
     */
    private function prepareIdentifiers($exists = true)
    {
        switch ($this->_table->getIdentifierType()) {
            case Doctrine::IDENTIFIER_AUTOINC:
            case Doctrine::IDENTIFIER_SEQUENCE:
            case Doctrine::IDENTIFIER_NATURAL:
                $name = $this->_table->getIdentifier();
                if (is_array($name)) {
                    $name = $name[0];
                }
                if ($exists) {
                    if (isset($this->_data[$name]) && $this->_data[$name] !== self::$_null) {
                        $this->_id[$name] = $this->_data[$name];
                    }
                }
                break;
            case Doctrine::IDENTIFIER_COMPOSITE:
                $names = $this->_table->getIdentifier();

                foreach ($names as $name) {
                    if ($this->_data[$name] === self::$_null) {
                        $this->_id[$name] = null;
                    } else {
                        $this->_id[$name] = $this->_data[$name];
                    }
                }
                break;
        }
    }

    /**
     * serialize
     * this method is automatically called when this Doctrine_Record is serialized
     *
     * @return array
     */
    public function serialize()
    {
        $event = new Doctrine_Event($this, Doctrine_Event::RECORD_SERIALIZE);

        $this->preSerialize($event);

        $vars = get_object_vars($this);

        unset($vars['_references']);
        unset($vars['_table']);
        unset($vars['_errorStack']);
        unset($vars['_filter']);
        unset($vars['_node']);

        $name = $this->_table->getIdentifier();
        $this->_data = array_merge($this->_data, $this->_id);

        foreach ($this->_data as $k => $v) {
            if ($v instanceof Doctrine_Record && $this->_table->getTypeOf($k) != 'object') {
                unset($vars['_data'][$k]);
            } elseif ($v === self::$_null) {
                unset($vars['_data'][$k]);
            } else {
                switch ($this->_table->getTypeOf($k)) {
                    case 'array':
                    case 'object':
                        $vars['_data'][$k] = serialize($vars['_data'][$k]);
                        break;
                    case 'gzip':
                        $vars['_data'][$k] = gzcompress($vars['_data'][$k]);
                        break;
                    case 'enum':
                        $vars['_data'][$k] = $this->_table->enumIndex($k, $vars['_data'][$k]);
                        break;
                }
            }
        }

        $str = serialize($vars);

        $this->postSerialize($event);

        return $str;
    }

    /**
     * unseralize
     * this method is automatically called everytime a Doctrine_Record object is unserialized
     *
     * @param string $serialized                Doctrine_Record as serialized string
     * @throws Doctrine_Record_Exception        if the cleanData operation fails somehow
     * @return void
     */
    public function unserialize($serialized)
    {
        $event = new Doctrine_Event($this, Doctrine_Event::RECORD_UNSERIALIZE);

        $this->preUnserialize($event);

        $manager    = Doctrine_Manager::getInstance();
        $connection = $manager->getConnectionForComponent(get_class($this));

        $this->_oid = self::$_index;
        self::$_index++;

        $this->_table = $connection->getTable(get_class($this));

        $array = unserialize($serialized);

        foreach($array as $k => $v) {
            $this->$k = $v;
        }

        foreach ($this->_data as $k => $v) {
            switch ($this->_table->getTypeOf($k)) {
                case 'array':
                case 'object':
                    $this->_data[$k] = unserialize($this->_data[$k]);
                    break;
                case 'gzip':
                   $this->_data[$k] = gzuncompress($this->_data[$k]);
                    break;
                case 'enum':
                    $this->_data[$k] = $this->_table->enumValue($k, $this->_data[$k]);
                    break;

            }
        }

        $this->_table->getRepository()->add($this);

        $this->cleanData($this->_data);

        $this->prepareIdentifiers($this->exists());

        $this->postUnserialize($event);
    }

    /**
     * state
     * returns / assigns the state of this record
     *
     * @param integer|string $state                 if set, this method tries to set the record state to $state
     * @see Doctrine_Record::STATE_* constants
     *
     * @throws Doctrine_Record_State_Exception      if trying to set an unknown state
     * @return null|integer
     */
    public function state($state = null)
    {
        if ($state == null) {
            return $this->_state;
        }
        
        $err = false;
        if (is_integer($state)) {
            if ($state >= 1 && $state <= 6) {
                $this->_state = $state;
            } else {
                $err = true;
            }
        } else if (is_string($state)) {
            $upper = strtoupper($state);

            $const = 'Doctrine_Record::STATE_' . $upper;
            if (defined($const)) {
                $this->_state = constant($const);
            } else {
                $err = true;
            }
        }

        if ($this->_state === Doctrine_Record::STATE_TCLEAN ||
                $this->_state === Doctrine_Record::STATE_CLEAN) {
            $this->_modified = array();
        }

        if ($err) {
            throw new Doctrine_Record_State_Exception('Unknown record state ' . $state);
        }
    }

    /**
     * refresh
     * refresh internal data from the database
     *
     * @param bool $deep                        If true, fetch also current relations. Caution: this deletes
<<<<<<< HEAD
     *                                          any aggregated values you may have queried beforee 
=======
     *                                          any aggregated values you may have queried beforee
>>>>>>> 91eabf5f
     *
     * @throws Doctrine_Record_Exception        When the refresh operation fails (when the database row
     *                                          this record represents does not exist anymore)
     * @return boolean
     */
    public function refresh($deep = false)
    {
        $id = $this->identifier();
        if ( ! is_array($id)) {
            $id = array($id);
        }
        if (empty($id)) {
            return false;
        }
        $id = array_values($id);

        if ($deep) {
            $query = $this->getTable()->createQuery();
            foreach (array_keys($this->_references) as $name) {
                $query->leftJoin(get_class($this) . '.' . $name);
            }
            $query->where(implode(' = ? AND ', $this->getTable()->getIdentifierColumnNames()) . ' = ?');
<<<<<<< HEAD
=======
            $this->clearRelated();
>>>>>>> 91eabf5f
            $record = $query->fetchOne($id);
        } else {
            // Use FETCH_ARRAY to avoid clearing object relations
            $record = $this->getTable()->find($id, Doctrine::HYDRATE_ARRAY);
            if ($record) {
                $this->hydrate($record);
            }
        }

        if ($record === false) {
            throw new Doctrine_Record_Exception('Failed to refresh. Record does not exist.');
        }

        $this->_modified = array();

        $this->prepareIdentifiers();

        $this->_state = Doctrine_Record::STATE_CLEAN;

        return $this;
    }

    /**
     * refresh
     * refresh data of related objects from the database
     *
     * @param string $name              name of a related component.
     *                                  if set, this method only refreshes the specified related component
     *
     * @return Doctrine_Record          this object
     */
    public function refreshRelated($name = null)
    {
        if (is_null($name)) {
            foreach ($this->_table->getRelations() as $rel) {
                $this->_references[$rel->getAlias()] = $rel->fetchRelatedFor($this);
            }
        } else {
            $rel = $this->_table->getRelation($name);
            $this->_references[$name] = $rel->fetchRelatedFor($this);
        }
    }

    /**
     * clearRelated
     * unsets all the relationships this object has
     *
     * (references to related objects still remain on Table objects)
     */
    public function clearRelated()
    {
        $this->_references = array();
    }

    /**
     * getTable
     * returns the table object for this record
     *
     * @return Doctrine_Table        a Doctrine_Table object
     */
    public function getTable()
    {
        return $this->_table;
    }

    /**
     * getData
     * return all the internal data
     *
     * @return array                        an array containing all the properties
     */
    public function getData()
    {
        return $this->_data;
    }

    /**
     * rawGet
     * returns the value of a property, if the property is not yet loaded
     * this method does NOT load it
     *
     * @param $name                         name of the property
     * @throws Doctrine_Record_Exception    if trying to get an unknown property
     * @return mixed
     */
    public function rawGet($fieldName)
    {
        if ( ! isset($this->_data[$fieldName])) {
            throw new Doctrine_Record_Exception('Unknown property '. $fieldName);
        }
        if ($this->_data[$fieldName] === self::$_null) {
            return null;
        }

        return $this->_data[$fieldName];
    }

    /**
     * load
     * loads all the uninitialized properties from the database
     *
     * @return boolean
     */
    public function load()
    {
        // only load the data from database if the Doctrine_Record is in proxy state
        if ($this->_state == Doctrine_Record::STATE_PROXY) {
            $this->refresh();
            $this->_state = Doctrine_Record::STATE_CLEAN;
            return true;
        }
        return false;
    }

    /**
     * get
     * returns a value of a property or a related component
     *
     * @param mixed $name                       name of the property or related component
     * @param boolean $load                     whether or not to invoke the loading procedure
     * @throws Doctrine_Record_Exception        if trying to get a value of unknown property / related component
     * @return mixed
     */
    public function get($fieldName, $load = true)
    {
        $value = self::$_null;

        if (isset($this->_data[$fieldName])) {
            // check if the value is the Doctrine_Null object located in self::$_null)
            if ($this->_data[$fieldName] === self::$_null && $load) {
                $this->load();
            }
<<<<<<< HEAD

=======
>>>>>>> 91eabf5f
            if ($this->_data[$fieldName] === self::$_null) {
                $value = null;
            } else {
                $value = $this->_data[$fieldName];
            }
            return $value;
        }

        if (isset($this->_values[$fieldName])) {
            return $this->_values[$fieldName];
        }
        
        try {
            if ( ! isset($this->_references[$fieldName]) && $load) {
<<<<<<< HEAD

                $rel = $this->_table->getRelation($fieldName);

                $this->_references[$fieldName] = $rel->fetchRelatedFor($this);
            }
            return $this->_references[$fieldName];

        } catch (Doctrine_Table_Exception $e) { 
=======
                $rel = $this->_table->getRelation($fieldName);
                $this->_references[$fieldName] = $rel->fetchRelatedFor($this);
            }
            return $this->_references[$fieldName];
        } catch (Doctrine_Table_Exception $e) {
>>>>>>> 91eabf5f
            foreach ($this->_table->getFilters() as $filter) {
                if (($value = $filter->filterGet($this, $fieldName, $value)) !== null) {
                    return $value;
                }
            }
        }
    }

    /**
     * mapValue
     * This simple method is used for mapping values to $values property.
     * Usually this method is used internally by Doctrine for the mapping of
     * aggregate values.
     *
     * @param string $name                  the name of the mapped value
     * @param mixed $value                  mixed value to be mapped
     * @return void
     */
    public function mapValue($name, $value)
    {
        $this->_values[$name] = $value;
    }

    /**
     * set
     * method for altering properties and Doctrine_Record references
     * if the load parameter is set to false this method will not try to load uninitialized record data
     *
     * @param mixed $name                   name of the property or reference
     * @param mixed $value                  value of the property or reference
     * @param boolean $load                 whether or not to refresh / load the uninitialized record data
     *
     * @throws Doctrine_Record_Exception    if trying to set a value for unknown property / related component
     * @throws Doctrine_Record_Exception    if trying to set a value of wrong type for related component
     *
     * @return Doctrine_Record
     */
    public function set($fieldName, $value, $load = true)
    {
        if (isset($this->_data[$fieldName])) {
<<<<<<< HEAD
            if ($value instanceof Doctrine_Record) {
                $type = $this->_table->getTypeOf($fieldName);

=======
            $type = $this->_table->getTypeOf($fieldName);
            if ($value instanceof Doctrine_Record) {
>>>>>>> 91eabf5f
                $id = $value->getIncremented();

                if ($id !== null && $type !== 'object') {
                    $value = $id;
                }
            }

            if ($load) {
                $old = $this->get($fieldName, $load);
            } else {
                $old = $this->_data[$fieldName];
            }
            
            if ($this->_isValueModified($type, $old, $value)) {
                if ($value === null) {
                    $value = self::$_null;
                }

                $this->_data[$fieldName] = $value;
                $this->_modified[] = $fieldName;
                switch ($this->_state) {
                    case Doctrine_Record::STATE_CLEAN:
                        $this->_state = Doctrine_Record::STATE_DIRTY;
                        break;
                    case Doctrine_Record::STATE_TCLEAN:
                        $this->_state = Doctrine_Record::STATE_TDIRTY;
                        break;
                }
            }
        } else {
            try {
                $this->coreSetRelated($fieldName, $value);
            } catch (Doctrine_Table_Exception $e) {
                foreach ($this->_table->getFilters() as $filter) {
                    if (($value = $filter->filterSet($this, $fieldName, $value)) !== null) {
<<<<<<< HEAD
                        return $value;
=======
                        break;
>>>>>>> 91eabf5f
                    }
                }
            }
        }

        return $this;
    }
<<<<<<< HEAD
    
=======

    /**
     * Check if a value has changed according to Doctrine
     * Doctrine is loose with type checking in the same ways PHP is for consistancy of behavior
     *
     * This function basically says if what is being set is of Doctrine type boolean and something
     * like current_value == 1 && new_value = true would not be considered modified
     *
     * Simply doing $old !== $new will return false for boolean columns would mark the field as modified
     * and change it in the database when it is not necessary
     *
     * @param string $type  Doctrine type of the column
     * @param string $old   Old value
     * @param string $new   New value
     * @return boolean $modified  Whether or not Doctrine considers the value modified
     */
    protected function _isValueModified($type, $old, $new)
    {
        if ($type == 'boolean' && (is_bool($old) || is_numeric($old)) && (is_bool($new) || is_numeric($new)) && $old == $new) {
            return false;
        } else {
            return $old !== $new;
        }
    }

>>>>>>> 91eabf5f
    /**
     * DESCRIBE WHAT THIS METHOD DOES, PLEASE!
     * @todo Refactor. What about composite keys?
     */
    public function coreSetRelated($name, $value)
    {
        $rel = $this->_table->getRelation($name);
        
        if ($value === null) {
            $value = self::$_null;
        }
        
        // one-to-many or one-to-one relation
        if ($rel instanceof Doctrine_Relation_ForeignKey || $rel instanceof Doctrine_Relation_LocalKey) {
            if ( ! $rel->isOneToOne()) {
                // one-to-many relation found
                if ( ! ($value instanceof Doctrine_Collection)) {
                    throw new Doctrine_Record_Exception("Couldn't call Doctrine::set(), second argument should be an instance of Doctrine_Collection when setting one-to-many references.");
                }
                if (isset($this->_references[$name])) {
                    $this->_references[$name]->setData($value->getData());
                    return $this;
                }
            } else {
                if ($value !== self::$_null) {
                    $relatedTable = $value->getTable();
                    $foreignFieldName = $relatedTable->getFieldName($rel->getForeign());
                    $localFieldName = $this->_table->getFieldName($rel->getLocal());
<<<<<<< HEAD
                    
=======

>>>>>>> 91eabf5f
                    // one-to-one relation found
                    if ( ! ($value instanceof Doctrine_Record)) {
                        throw new Doctrine_Record_Exception("Couldn't call Doctrine::set(), second argument should be an instance of Doctrine_Record or Doctrine_Null when setting one-to-one references.");
                    }
                    if ($rel instanceof Doctrine_Relation_LocalKey) {
                        if ( ! empty($foreignFieldName) && $foreignFieldName != $value->getTable()->getIdentifier()) {
                            $this->set($localFieldName, $value->rawGet($foreignFieldName), false);
                        } else {
                            $this->set($localFieldName, $value, false);
                        }
                    } else {
                        $value->set($foreignFieldName, $this, false);
                    }
                }
            }

        } else if ($rel instanceof Doctrine_Relation_Association) {
            // join table relation found
            if ( ! ($value instanceof Doctrine_Collection)) {
                throw new Doctrine_Record_Exception("Couldn't call Doctrine::set(), second argument should be an instance of Doctrine_Collection when setting many-to-many references.");
            }
        }

        $this->_references[$name] = $value;
    }

    /**
     * contains
     *
     * @param string $name
     * @return boolean
     */
    public function contains($fieldName)
    {
        if (isset($this->_data[$fieldName])) {
<<<<<<< HEAD
=======
            // this also returns true if the field is a Doctrine_Null.
            // imho this is not correct behavior.
>>>>>>> 91eabf5f
            return true;
        }
        if (isset($this->_id[$fieldName])) {
            return true;
        }
        if (isset($this->_values[$fieldName])) {
<<<<<<< HEAD
            return true;                                      
        }
        if (isset($this->_references[$fieldName]) && 
=======
            return true;
        }
        if (isset($this->_references[$fieldName]) &&
>>>>>>> 91eabf5f
            $this->_references[$fieldName] !== self::$_null) {

            return true;
        }
        return false;
    }

    /**
     * @param string $name
     * @return void
     */
    public function __unset($fieldName)
    {
<<<<<<< HEAD
        if (isset($this->_data[$fieldName])) {
            $this->_data[$fieldName] = array();
        } else if (isset($this->_references[$fieldName])) {
            if ($this->_references[$fieldName] instanceof Doctrine_Record) {
                // todo: delete related record when saving $this
                $this->_references[$fieldName] = self::$_null;
            } elseif ($this->_references[$fieldName] instanceof Doctrine_Collection) {
                $this->_references[$fieldName]->setData(array());
            }
        }
=======
        if (isset($this->_data[$name])) {
            $this->_data[$name] = array();
        } else if (isset($this->_references[$name])) {
            if ($this->_references[$name] instanceof Doctrine_Record) {
                $this->_pendingDeletes[] = $this->$name;
                $this->_references[$name] = self::$_null;
            } elseif ($this->_references[$name] instanceof Doctrine_Collection) {
                $this->_pendingDeletes[] = $this->$name;
                $this->_references[$name]->setData(array());
            }
        }
    }

    /**
     * getPendingDeletes
     *
     * @return array Array of Doctrine_Records instances which need to be deleted on save
     */
    public function getPendingDeletes()
    {
        return $this->_pendingDeletes;
>>>>>>> 91eabf5f
    }

    /**
     * applies the changes made to this object into database
     * this method is smart enough to know if any changes are made
     * and whether to use INSERT or UPDATE statement
     *
     * this method also saves the related components
     *
     * @param Doctrine_Connection $conn                 optional connection parameter
     * @return void
     */
    public function save(Doctrine_Connection $conn = null)
    {
        if ($conn === null) {
            $conn = $this->_table->getConnection();
        }
        $conn->unitOfWork->saveGraph($this);
    }

    /**
     * Tries to save the object and all its related components.
     * In contrast to Doctrine_Record::save(), this method does not
     * throw an exception when validation fails but returns TRUE on
     * success or FALSE on failure.
     *
     * @param Doctrine_Connection $conn                 optional connection parameter
     * @return TRUE if the record was saved sucessfully without errors, FALSE otherwise.
     */
    public function trySave(Doctrine_Connection $conn = null) {
        try {
            $this->save($conn);
            return true;
        } catch (Doctrine_Validator_Exception $ignored) {
            return false;
        }
    }

    /**
     * replace
     * Execute a SQL REPLACE query. A REPLACE query is identical to a INSERT
     * query, except that if there is already a row in the table with the same
     * key field values, the REPLACE query just updates its values instead of
     * inserting a new row.
     *
     * The REPLACE type of query does not make part of the SQL standards. Since
     * practically only MySQL and SQLIte implement it natively, this type of
     * query isemulated through this method for other DBMS using standard types
     * of queries inside a transaction to assure the atomicity of the operation.
     *
     * @param Doctrine_Connection $conn             optional connection parameter
     * @throws Doctrine_Connection_Exception        if some of the key values was null
     * @throws Doctrine_Connection_Exception        if there were no key fields
     * @throws Doctrine_Connection_Exception        if something fails at database level
     * @return integer                              number of rows affected
     */
    public function replace(Doctrine_Connection $conn = null)
    {
        if ($conn === null) {
            $conn = $this->_table->getConnection();
        }

<<<<<<< HEAD
        return $conn->replace($this->_table, $this->getPrepared(), $this->_id);
=======
        if ($this->exists()) {
            return $this->save();
        } else {
            $identifier = (array) $this->getTable()->getIdentifier();
            return $conn->replace($this->_table, $this->toArray(), $identifier);
        }
>>>>>>> 91eabf5f
    }

    /**
     * returns an array of modified fields and associated values
     * @return array
     * @todo What about a better name? getModifiedFields?
     */
    public function getModified()
    {
        $a = array();

        foreach ($this->_modified as $k => $v) {
            $a[$v] = $this->_data[$v];
        }
        return $a;
    }
    
    /**
     * REDUNDANT?
     */
    public function modifiedFields()
    {
        $a = array();

        foreach ($this->_modified as $k => $v) {
            $a[$v] = $this->_data[$v];
        }
        return $a;
    }

    /**
     * REDUNDANT?
     */
    public function modifiedFields()
    {
        $a = array();

        foreach ($this->_modified as $k => $v) {
            $a[$v] = $this->_data[$v];
        }
        return $a;
    }

    /**
     * getPrepared
     *
     * returns an array of modified fields and values with data preparation
     * adds column aggregation inheritance and converts Records into primary key values
     *
     * @param array $array
     * @return array
     * @todo What about a little bit more expressive name? getPreparedData?
     */
    public function getPrepared(array $array = array())
    {
        $a = array();

        if (empty($array)) {
            $modifiedFields = $this->_modified;
        }

        foreach ($modifiedFields as $field) {
            $type = $this->_table->getTypeOf($field);

            if ($this->_data[$field] === self::$_null) {
                $a[$field] = null;
                continue;
            }

            switch ($type) {
                case 'array':
                case 'object':
                    $a[$field] = serialize($this->_data[$field]);
                    break;
                case 'gzip':
                    $a[$field] = gzcompress($this->_data[$field],5);
                    break;
                case 'boolean':
                    $a[$field] = $this->getTable()->getConnection()->convertBooleans($this->_data[$field]);
                break;
                case 'enum':
                    $a[$field] = $this->_table->enumIndex($field, $this->_data[$field]);
                    break;
                default:
                    if ($this->_data[$field] instanceof Doctrine_Record) {
<<<<<<< HEAD
                        $this->_data[$field] = $this->_data[$field]->getIncremented();
=======
                        $a[$field] = $this->_data[$field]->getIncremented();
                        if ($a[$field] !== null) {
                            $this->_data[$field] = $a[$field];
                        }
                    } else {
                        $a[$field] = $this->_data[$field];
>>>>>>> 91eabf5f
                    }
                    /** TODO:
                    if ($this->_data[$v] === null) {
                        throw new Doctrine_Record_Exception('Unexpected null value.');
                    }
                    */
<<<<<<< HEAD

                    $a[$field] = $this->_data[$field];
=======
>>>>>>> 91eabf5f
            }
        }
        $map = $this->_table->inheritanceMap;
        foreach ($map as $k => $v) {
            $k = $this->_table->getFieldName($k);
            $old = $this->get($k, false);

            if ((string) $old !== (string) $v || $old === null) {
                $a[$k] = $v;
                $this->_data[$k] = $v;
            }
        }

        return $a;
    }

    /**
     * count
     * this class implements countable interface
     *
     * @return integer          the number of columns in this record
     */
    public function count()
    {
        return count($this->_data);
    }

    /**
     * alias for count()
     *
     * @return integer          the number of columns in this record
     */
    public function columnCount()
    {
        return $this->count();
    }

    /**
     * toArray
     * returns the record as an array
     *
     * @param boolean $deep - Return also the relations
     * @return array
     */
    public function toArray($deep = true, $prefixKey = false)
    {
        if ($this->_state == self::STATE_LOCKED) {
            return false;
        }
        
        $stateBeforeLock = $this->_state;
        $this->_state = self::STATE_LOCKED;
        
        $a = array();

        foreach ($this as $column => $value) {
            if ($value === self::$_null || is_object($value)) {
                $value = null;
            }

            $a[$column] = $value;
        }

        if ($this->_table->getIdentifierType() ==  Doctrine::IDENTIFIER_AUTOINC) {
            $i      = $this->_table->getIdentifier();
            $a[$i]  = $this->getIncremented();
        }
<<<<<<< HEAD

=======
        
>>>>>>> 91eabf5f
        if ($deep) {
            foreach ($this->_references as $key => $relation) {
                if (! $relation instanceof Doctrine_Null) {
                    $a[$key] = $relation->toArray($deep, $prefixKey);
                }
            }
        }

<<<<<<< HEAD
        return array_merge($a, $this->_values);
    }

    /**
     * merge
     *
     * merges this record with an array of values
=======
        // [FIX] Prevent mapped Doctrine_Records from being displayed fully
        foreach ($this->_values as $key => $value) {
            if ($value instanceof Doctrine_Record) {
                $a[$key] = $value->toArray($deep, $prefixKey);
            } else {
                $a[$key] = $value;
            }
        }
        
        $this->_state = $stateBeforeLock;

        return $a;
    }

    /**
     * Merges this record with an array of values
>>>>>>> 91eabf5f
     * or with another existing instance of this object
     *
     * @param  mixed $data Data to merge. Either another instance of this model or an array
     * @param  bool  $deep Bool value for whether or not to merge the data deep
     * @return void
     */
    public function merge($data, $deep = true)
<<<<<<< HEAD
    {
        if ($data instanceof $this) {
            $array = $data->toArray($deep);
        } else if (is_array($data)) {
            $array = $data;
        }

        return $this->fromArray($array, $deep);
    }

    /**
     * fromArray
     *
     * @param   string $array
     * @param   bool  $deep Bool value for whether or not to merge the data deep
     * @return  void
     */
    public function fromArray($array, $deep = true)
    {
        if (is_array($array)) {
            foreach ($array as $key => $value) {
                if ($this->getTable()->hasRelation($key) && $deep) {
                    $this->$key->fromArray($value, $deep);
                } else if ($this->getTable()->hasField($key)) {
                    $this->set($key, $value);
                }
=======
    {
        if ($data instanceof $this) {
            $array = $data->toArray($deep);
        } else if (is_array($data)) {
            $array = $data;
        }

        return $this->fromArray($array, $deep);
    }

    /**
     * Import data from a php array
     *
     * @param   string $array Php array of data
     * @param   bool   $deep  Bool value for whether or not to merge the data deep
     * @return  void
     */
    public function fromArray(array $array, $deep = true)
    {
        $refresh = false;
        foreach ($array as $key => $value) {
            if ($key == '_identifier') {
                $refresh = true;
                $this->assignIdentifier((array) $value);
                continue;
            }

            if ($deep && $this->getTable()->hasRelation($key)) {
                $this->$key->fromArray($value, $deep);
            } else if ($this->getTable()->hasField($key)) {
                $this->set($key, $value);
>>>>>>> 91eabf5f
            }
        }

        if ($refresh) {
            $this->refresh();
        }
    }

    /**
<<<<<<< HEAD
     * synchronizeWithArray
     * synchronizes a Doctrine_Record and its relations with data from an array
=======
     * Synchronizes a Doctrine_Record and its relations with data from an array
>>>>>>> 91eabf5f
     *
     * it expects an array representation of a Doctrine_Record similar to the return
     * value of the toArray() method. If the array contains relations it will create
     * those that don't exist, update the ones that do, and delete the ones missing
     * on the array but available on the Doctrine_Record
     *
     * @param array $array representation of a Doctrine_Record
     */
<<<<<<< HEAD
    public function synchronizeWithArray(array $array)
    {
        foreach ($array as $key => $value) {
            if ($this->getTable()->hasRelation($key)) {
=======
    public function synchronizeWithArray(array $array, $deep = true)
    {
        $refresh = false;
        foreach ($array as $key => $value) {
            if ($key == '_identifier') {
                $refresh = true;
                $this->assignIdentifier((array) $value);
                continue;
            }

            if ($deep && $this->getTable()->hasRelation($key)) {
>>>>>>> 91eabf5f
                $this->get($key)->synchronizeWithArray($value);
            } else if ($this->getTable()->hasField($key)) {
                $this->set($key, $value);
            }
        }
<<<<<<< HEAD
        // eliminate relationships missing in the $array
        foreach ($this->_references as $name => $obj) {
            if (!isset($array[$name])) {
                unset($this->$name);
            }
        }
=======

        // eliminate relationships missing in the $array
        foreach ($this->_references as $name => $obj) {
            if ( ! isset($array[$name])) {
                unset($this->$name);
            }
        }

        if ($refresh) {
            $this->refresh();
        }
>>>>>>> 91eabf5f
    }

    /**
     * exportTo
     *
<<<<<<< HEAD
     * @param string $type 
     * @param string $deep 
=======
     * @param string $type Format type: xml, yml, json
     * @param string $deep Whether or not to export deep in to all relationships
>>>>>>> 91eabf5f
     * @return void
     */
    public function exportTo($type, $deep = true)
    {
        if ($type == 'array') {
            return $this->toArray($deep);
        } else {
            return Doctrine_Parser::dump($this->toArray($deep, true), $type);
        }
    }

    /**
     * importFrom
     *
<<<<<<< HEAD
     * @param string $type 
     * @param string $data 
     * @return void
     * @author Jonathan H. Wage
=======
     * Import data from an external data source
     *
     * @param string $type  Format type: xml, yml, json
     * @param string $data  Data to be parsed and imported
     * @return void
>>>>>>> 91eabf5f
     */
    public function importFrom($type, $data)
    {
        if ($type == 'array') {
            return $this->fromArray($data);
        } else {
            return $this->fromArray(Doctrine_Parser::load($data, $type));
        }
    }

    /**
     * exists
     * returns true if this record is persistent, otherwise false
     *
     * @return boolean
     */
    public function exists()
    {
        return ($this->_state !== Doctrine_Record::STATE_TCLEAN &&
                $this->_state !== Doctrine_Record::STATE_TDIRTY);
    }

    /**
     * isModified
     * returns true if this record was modified, otherwise false
     *
     * @return boolean
     */
    public function isModified()
    {
        return ($this->_state === Doctrine_Record::STATE_DIRTY ||
                $this->_state === Doctrine_Record::STATE_TDIRTY);
    }

    /**
     * method for checking existence of properties and Doctrine_Record references
     * @param mixed $name               name of the property or reference
     * @return boolean
     */
    public function hasRelation($fieldName)
    {
        if (isset($this->_data[$fieldName]) || isset($this->_id[$fieldName])) {
            return true;
        }
        return $this->_table->hasRelation($fieldName);
    }

    /**
     * getIterator
     * @return Doctrine_Record_Iterator     a Doctrine_Record_Iterator that iterates through the data
     */
    public function getIterator()
    {
        return new Doctrine_Record_Iterator($this);
    }

    /**
     * deletes this data access object and all the related composites
     * this operation is isolated by a transaction
     *
     * this event can be listened by the onPreDelete and onDelete listeners
     *
     * @return boolean      true on success, false on failure
     */
    public function delete(Doctrine_Connection $conn = null)
    {
        if ($conn == null) {
            $conn = $this->_table->getConnection();
        }
        return $conn->unitOfWork->delete($this);
    }

    /**
     * copy
     * returns a copy of this object
     *
     * @return Doctrine_Record
     */
<<<<<<< HEAD
    public function copy($deep = true)
=======
    public function copy($deep = false)
>>>>>>> 91eabf5f
    {
        $data = $this->_data;

        if ($this->_table->getIdentifierType() === Doctrine::IDENTIFIER_AUTOINC) {
            $id = $this->_table->getIdentifier();

            unset($data[$id]);
        }

        $ret = $this->_table->create($data);
        $modified = array();

        foreach ($data as $key => $val) {
            if ( ! ($val instanceof Doctrine_Null)) {
                $ret->_modified[] = $key;
            }
        }

        if ($deep) {
            foreach ($this->_references as $key => $value) {
                if ($value instanceof Doctrine_Collection) {
                    foreach ($value as $record) {
<<<<<<< HEAD
                        $rt->{$key}[] = $record->copy($deep);
                    }
                } else {
                    $rt->set($key, $value->copy($deep));
=======
                        $ret->{$key}[] = $record->copy($deep);
                    }
                } else if($value instanceof Doctrine_Record) {
                    $ret->set($key, $value->copy($deep));
>>>>>>> 91eabf5f
                }
            }
        }

        return $ret;
    }

    /**
     * assignIdentifier
     *
     * @param integer $id
     * @return void
     */
    public function assignIdentifier($id = false)
    {
        if ($id === false) {
            $this->_id       = array();
            $this->_data     = $this->cleanData($this->_data);
            $this->_state    = Doctrine_Record::STATE_TCLEAN;
            $this->_modified = array();
        } elseif ($id === true) {
            $this->prepareIdentifiers(true);
            $this->_state    = Doctrine_Record::STATE_CLEAN;
            $this->_modified = array();
        } else {
<<<<<<< HEAD
            $name = $this->_table->getIdentifier();   
            $this->_id[$name] = $id;
            $this->_data[$name] = $id;
            $this->_state     = Doctrine_Record::STATE_CLEAN;
            $this->_modified  = array();
=======
            if (is_array($id)) {
                foreach ($id as $fieldName => $value) {
                    $this->_id[$fieldName] = $value;
                    $this->_data[$fieldName] = $value;
                }
            } else {
                $name = $this->_table->getIdentifier();
                $this->_id[$name] = $id;
                $this->_data[$name] = $id;
            }
            $this->_state = Doctrine_Record::STATE_CLEAN;
            $this->_modified = array();
>>>>>>> 91eabf5f
        }
    }

    /**
     * returns the primary keys of this object
     *
     * @return array
     */
    public function identifier()
    {
        return $this->_id;
    }

    /**
     * returns the value of autoincremented primary key of this object (if any)
     *
     * @return integer
<<<<<<< HEAD
     * @todo Better name? 
=======
     * @todo Better name?
>>>>>>> 91eabf5f
     */
    final public function getIncremented()
    {
        $id = current($this->_id);
        if ($id === false) {
            return null;
        }

        return $id;
    }

    /**
     * getLast
     * this method is used internally be Doctrine_Query
     * it is needed to provide compatibility between
     * records and collections
     *
     * @return Doctrine_Record
     */
    public function getLast()
    {
        return $this;
    }

    /**
     * hasRefence
     * @param string $name
     * @return boolean
     */
    public function hasReference($name)
    {
        return isset($this->_references[$name]);
    }

    /**
     * reference
     *
     * @param string $name
     */
    public function reference($name)
    {
        if (isset($this->_references[$name])) {
            return $this->_references[$name];
        }
    }

    /**
     * obtainReference
     *
     * @param string $name
     * @throws Doctrine_Record_Exception        if trying to get an unknown related component
     */
    public function obtainReference($name)
    {
        if (isset($this->_references[$name])) {
            return $this->_references[$name];
        }
        throw new Doctrine_Record_Exception("Unknown reference $name");
    }

    /**
     * getReferences
     * @return array    all references
     */
    public function getReferences()
    {
        return $this->_references;
    }

    /**
     * setRelated
     *
     * @param string $alias
     * @param Doctrine_Access $coll
     */
    final public function setRelated($alias, Doctrine_Access $coll)
    {
        $this->_references[$alias] = $coll;
    }

    /**
     * loadReference
     * loads a related component
     *
     * @throws Doctrine_Table_Exception             if trying to load an unknown related component
     * @param string $name
     * @return void
     */
    public function loadReference($name)
    {
        $rel = $this->_table->getRelation($name);
        $this->_references[$name] = $rel->fetchRelatedFor($this);
    }

    /**
     * call
     *
     * @param string|array $callback    valid callback
     * @param string $column            column name
     * @param mixed arg1 ... argN       optional callback arguments
     * @return Doctrine_Record
     */
    public function call($callback, $column)
    {
        $args = func_get_args();
        array_shift($args);

        if (isset($args[0])) {
            $fieldName = $args[0];
            $args[0] = $this->get($fieldName);

            $newvalue = call_user_func_array($callback, $args);

            $this->_data[$fieldName] = $newvalue;
        }
        return $this;
    }

    /**
     * getter for node assciated with this record
     *
     * @return mixed if tree returns Doctrine_Node otherwise returns false
     */
    public function getNode()
    {
        if ( ! $this->_table->isTree()) {
            return false;
        }

        if ( ! isset($this->_node)) {
            $this->_node = Doctrine_Node::factory($this,
                                              $this->getTable()->getOption('treeImpl'),
                                              $this->getTable()->getOption('treeOptions')
                                              );
        }

        return $this->_node;
    }
    /**
<<<<<<< HEAD
     * revert
     * reverts this record to given version, this method only works if versioning plugin
     * is enabled
     *
     * @throws Doctrine_Record_Exception    if given version does not exist
     * @param integer $version      an integer > 1
     * @return Doctrine_Record      this object
     */
    public function revert($version)
    {
        $data = $this->_table
                ->getTemplate('Doctrine_Template_Versionable')
                ->getAuditLog()
                ->getVersion($this, $version);

        if ( ! isset($data[0])) {
            throw new Doctrine_Record_Exception('Version ' . $version . ' does not exist!');
        }

        $this->_data = $data[0];

        return $this;
    }
    public function unshiftFilter(Doctrine_Record_Filter $filter)
    {
        return $this->_table->unshiftFilter($filter);
    }
    /**
=======
>>>>>>> 91eabf5f
     * unlink
     * removes links from this record to given records
     * if no ids are given, it removes all links
     *
     * @param string $alias     related component alias
     * @param array $ids        the identifiers of the related records
     * @return Doctrine_Record  this object
     */
    public function unlink($alias, $ids = array())
    {
        $ids = (array) $ids;

        $q = new Doctrine_Query();

        $rel = $this->getTable()->getRelation($alias);

        if ($rel instanceof Doctrine_Relation_Association) {
            $q->delete()
              ->from($rel->getAssociationTable()->getComponentName())
              ->where($rel->getLocal() . ' = ?', array_values($this->identifier()));

            if (count($ids) > 0) {
                $q->whereIn($rel->getForeign(), $ids);
            }

            $q->execute();

        } else if ($rel instanceof Doctrine_Relation_ForeignKey) {
            $q->update($rel->getTable()->getComponentName())
              ->set($rel->getForeign(), '?', array(null))
              ->addWhere($rel->getForeign() . ' = ?', array_values($this->identifier()));

            if (count($ids) > 0) {
                $q->whereIn($rel->getTable()->getIdentifier(), $ids);
            }

            $q->execute();
        }
        if (isset($this->_references[$alias])) {
            foreach ($this->_references[$alias] as $k => $record) {
                if (in_array(current($record->identifier()), $ids)) {
                    $this->_references[$alias]->remove($k);
                }
            }
            $this->_references[$alias]->takeSnapshot();
        }
        return $this;
    }

    /**
     * link
     * creates links from this record to given records
     *
     * @param string $alias     related component alias
     * @param array $ids        the identifiers of the related records
     * @return Doctrine_Record  this object
     */
    public function link($alias, $ids)
    {
        $ids = (array) $ids;

        if ( ! count($ids)) {
            return $this;
        }

        $identifier = array_values($this->identifier());
        $identifier = array_shift($identifier);

        $rel = $this->getTable()->getRelation($alias);

        if ($rel instanceof Doctrine_Relation_Association) {

            $modelClassName = $rel->getAssociationTable()->getComponentName();
            $localFieldName = $rel->getLocalFieldName();
            $localFieldDef  = $rel->getAssociationTable()->getColumnDefinition($localFieldName);
            if ($localFieldDef['type'] == 'integer') {
                $identifier = (integer) $identifier;
            }
            $foreignFieldName = $rel->getForeignFieldName();
            $foreignFieldDef  = $rel->getAssociationTable()->getColumnDefinition($foreignFieldName);
            if ($foreignFieldDef['type'] == 'integer') {
                for ($i = 0; $i < count($ids); $i++) {
                    $ids[$i] = (integer) $ids[$i];
                }
            }
            foreach ($ids as $id) {
                $record = new $modelClassName;
                $record[$localFieldName]   = $identifier;
                $record[$foreignFieldName] = $id;
                $record->save();
            }

        } else if ($rel instanceof Doctrine_Relation_ForeignKey) {

            $q = new Doctrine_Query();

            $q->update($rel->getTable()->getComponentName())
              ->set($rel->getForeign(), '?', array_values($this->identifier()));

            if (count($ids) > 0) {
                $q->whereIn($rel->getTable()->getIdentifier(), $ids);
            }

            $q->execute();

        } else if ($rel instanceof Doctrine_Relation_LocalKey) {

            $q = new Doctrine_Query();

            $q->update($this->getTable()->getComponentName())
              ->set($rel->getLocalFieldName(), '?', $ids);

            if (count($ids) > 0) {
                $q->whereIn($rel->getTable()->getIdentifier(), array_values($this->identifier()));
            }

            $q->execute();

        }

        return $this;
    }


    /**
     * __call
     * this method is a magic method that is being used for method overloading
     *
     * the function of this method is to try to find given method from the templates
     * this record is using and if it finds given method it will execute it
     *
     * So, in sense, this method replicates the usage of mixins (as seen in some programming languages)
     *
     * @param string $method        name of the method
     * @param array $args           method arguments
     * @return mixed                the return value of the given method
     */
    public function __call($method, $args)
    {
        if (($template = $this->_table->getMethodOwner($method)) !== false) {
            $template->setInvoker($this);
            return call_user_func_array(array($template, $method), $args);
        }

        foreach ($this->_table->getTemplates() as $template) {
            if (method_exists($template, $method)) {
                $template->setInvoker($this);
                $this->_table->setMethodOwner($method, $template);

                return call_user_func_array(array($template, $method), $args);
            }
        }

        throw new Doctrine_Record_Exception(sprintf('Unknown method %s::%s', get_class($this), $method));
    }

    /**
     * used to delete node from tree - MUST BE USE TO DELETE RECORD IF TABLE ACTS AS TREE
     *
     */
    public function deleteNode()
    {
        $this->getNode()->delete();
    }
    
    /**
     * Helps freeing the memory occupied by the entity.
     * Cuts all references the entity has to other entities and removes the entity
     * from the instance pool.
     * Note: The entity is no longer useable after free() has been called. Any operations
     * done with the entity afterwards can lead to unpredictable results.
     */
    public function free($deep = false)
    {
        if ($this->_state != self::STATE_LOCKED) {
            $this->_state = self::STATE_LOCKED;

            $this->_table->getRepository()->evict($this->_oid);
            $this->_table->removeRecord($this);
            $this->_data = array();
            $this->_id = array();

            if ($deep) {
                foreach ($this->_references as $name => $reference) {
                    if ( ! ($reference instanceof Doctrine_Null)) {
                        $reference->free($deep);
                    }
                }
            }

            $this->_references = array();
        }
    }

    /**
     * __toString alias
     *
     * @return string $dump
     */
    public function toString()
    {
        return Doctrine::dump(get_object_vars($this));
    }

    /**
     * returns a string representation of this object
     */
    public function __toString()
    {
        return (string) $this->_oid;
    }
}<|MERGE_RESOLUTION|>--- conflicted
+++ resolved
@@ -154,15 +154,9 @@
             $this->_table = $table;
             $exists = ( ! $isNewEntry);
         } else {
-<<<<<<< HEAD
-            $class = get_class($this);
-            // get the table of this class
-            $this->_table = Doctrine_Manager::getInstance()->getTable($class);
-=======
             // get the table of this class
             $class = get_class($this);
             $this->_table = Doctrine::getTable($class);
->>>>>>> 91eabf5f
             $exists = false;
         }
 
@@ -174,7 +168,6 @@
         }
 
         $this->_oid = self::$_index;
-<<<<<<< HEAD
 
         self::$_index++;
 
@@ -188,21 +181,6 @@
 
         $this->prepareIdentifiers($exists);
 
-=======
-
-        self::$_index++;
-
-        // get the data array
-        $this->_data = $this->_table->getData();
-
-        // get the column count
-        $count = count($this->_data);
-
-        $this->_values = $this->cleanData($this->_data);
-
-        $this->prepareIdentifiers($exists);
-
->>>>>>> 91eabf5f
         if ( ! $exists) {
             if ($count > count($this->_values)) {
                 $this->_state = Doctrine_Record::STATE_TDIRTY;
@@ -220,20 +198,10 @@
             }
         }
 
-<<<<<<< HEAD
-        $this->_errorStack = new Doctrine_Validator_ErrorStack(get_class($this));
-
         $repository = $this->_table->getRepository();
         $repository->add($this);
-        
+
         $this->construct();
-        
-=======
-        $repository = $this->_table->getRepository();
-        $repository->add($this);
-
-        $this->construct();
->>>>>>> 91eabf5f
     }
 
     /**
@@ -501,12 +469,8 @@
     /**
      * cleanData
      * leaves the $data array only with values whose key is a field inside this
-<<<<<<< HEAD
-     * record and returns the values that where removed from $data.
-=======
      * record and returns the values that were removed from $data.  Also converts
      * any values of 'null' to objects of type Doctrine_Null.
->>>>>>> 91eabf5f
      *
      * @param array $data       data array to be cleaned
      * @return array $tmp       values cleaned from data
@@ -519,11 +483,8 @@
         foreach ($this->getTable()->getFieldNames() as $fieldName) {
             if (isset($tmp[$fieldName])) {
                 $data[$fieldName] = $tmp[$fieldName];
-<<<<<<< HEAD
-=======
             } else if (array_key_exists($fieldName, $tmp)) {
                 $data[$fieldName] = self::$_null;
->>>>>>> 91eabf5f
             } else if (!isset($this->_data[$fieldName])) {
                 $data[$fieldName] = self::$_null;
             }
@@ -737,11 +698,7 @@
      * refresh internal data from the database
      *
      * @param bool $deep                        If true, fetch also current relations. Caution: this deletes
-<<<<<<< HEAD
-     *                                          any aggregated values you may have queried beforee 
-=======
      *                                          any aggregated values you may have queried beforee
->>>>>>> 91eabf5f
      *
      * @throws Doctrine_Record_Exception        When the refresh operation fails (when the database row
      *                                          this record represents does not exist anymore)
@@ -764,10 +721,7 @@
                 $query->leftJoin(get_class($this) . '.' . $name);
             }
             $query->where(implode(' = ? AND ', $this->getTable()->getIdentifierColumnNames()) . ' = ?');
-<<<<<<< HEAD
-=======
             $this->clearRelated();
->>>>>>> 91eabf5f
             $record = $query->fetchOne($id);
         } else {
             // Use FETCH_ARRAY to avoid clearing object relations
@@ -900,10 +854,6 @@
             if ($this->_data[$fieldName] === self::$_null && $load) {
                 $this->load();
             }
-<<<<<<< HEAD
-
-=======
->>>>>>> 91eabf5f
             if ($this->_data[$fieldName] === self::$_null) {
                 $value = null;
             } else {
@@ -918,22 +868,11 @@
         
         try {
             if ( ! isset($this->_references[$fieldName]) && $load) {
-<<<<<<< HEAD
-
-                $rel = $this->_table->getRelation($fieldName);
-
-                $this->_references[$fieldName] = $rel->fetchRelatedFor($this);
-            }
-            return $this->_references[$fieldName];
-
-        } catch (Doctrine_Table_Exception $e) { 
-=======
                 $rel = $this->_table->getRelation($fieldName);
                 $this->_references[$fieldName] = $rel->fetchRelatedFor($this);
             }
             return $this->_references[$fieldName];
         } catch (Doctrine_Table_Exception $e) {
->>>>>>> 91eabf5f
             foreach ($this->_table->getFilters() as $filter) {
                 if (($value = $filter->filterGet($this, $fieldName, $value)) !== null) {
                     return $value;
@@ -974,14 +913,8 @@
     public function set($fieldName, $value, $load = true)
     {
         if (isset($this->_data[$fieldName])) {
-<<<<<<< HEAD
-            if ($value instanceof Doctrine_Record) {
-                $type = $this->_table->getTypeOf($fieldName);
-
-=======
             $type = $this->_table->getTypeOf($fieldName);
             if ($value instanceof Doctrine_Record) {
->>>>>>> 91eabf5f
                 $id = $value->getIncremented();
 
                 if ($id !== null && $type !== 'object') {
@@ -1017,11 +950,7 @@
             } catch (Doctrine_Table_Exception $e) {
                 foreach ($this->_table->getFilters() as $filter) {
                     if (($value = $filter->filterSet($this, $fieldName, $value)) !== null) {
-<<<<<<< HEAD
-                        return $value;
-=======
                         break;
->>>>>>> 91eabf5f
                     }
                 }
             }
@@ -1029,9 +958,6 @@
 
         return $this;
     }
-<<<<<<< HEAD
-    
-=======
 
     /**
      * Check if a value has changed according to Doctrine
@@ -1057,7 +983,6 @@
         }
     }
 
->>>>>>> 91eabf5f
     /**
      * DESCRIBE WHAT THIS METHOD DOES, PLEASE!
      * @todo Refactor. What about composite keys?
@@ -1086,11 +1011,7 @@
                     $relatedTable = $value->getTable();
                     $foreignFieldName = $relatedTable->getFieldName($rel->getForeign());
                     $localFieldName = $this->_table->getFieldName($rel->getLocal());
-<<<<<<< HEAD
-                    
-=======
-
->>>>>>> 91eabf5f
+
                     // one-to-one relation found
                     if ( ! ($value instanceof Doctrine_Record)) {
                         throw new Doctrine_Record_Exception("Couldn't call Doctrine::set(), second argument should be an instance of Doctrine_Record or Doctrine_Null when setting one-to-one references.");
@@ -1126,26 +1047,17 @@
     public function contains($fieldName)
     {
         if (isset($this->_data[$fieldName])) {
-<<<<<<< HEAD
-=======
             // this also returns true if the field is a Doctrine_Null.
             // imho this is not correct behavior.
->>>>>>> 91eabf5f
             return true;
         }
         if (isset($this->_id[$fieldName])) {
             return true;
         }
         if (isset($this->_values[$fieldName])) {
-<<<<<<< HEAD
-            return true;                                      
-        }
-        if (isset($this->_references[$fieldName]) && 
-=======
             return true;
         }
         if (isset($this->_references[$fieldName]) &&
->>>>>>> 91eabf5f
             $this->_references[$fieldName] !== self::$_null) {
 
             return true;
@@ -1157,20 +1069,8 @@
      * @param string $name
      * @return void
      */
-    public function __unset($fieldName)
-    {
-<<<<<<< HEAD
-        if (isset($this->_data[$fieldName])) {
-            $this->_data[$fieldName] = array();
-        } else if (isset($this->_references[$fieldName])) {
-            if ($this->_references[$fieldName] instanceof Doctrine_Record) {
-                // todo: delete related record when saving $this
-                $this->_references[$fieldName] = self::$_null;
-            } elseif ($this->_references[$fieldName] instanceof Doctrine_Collection) {
-                $this->_references[$fieldName]->setData(array());
-            }
-        }
-=======
+    public function __unset($name)
+    {
         if (isset($this->_data[$name])) {
             $this->_data[$name] = array();
         } else if (isset($this->_references[$name])) {
@@ -1192,7 +1092,6 @@
     public function getPendingDeletes()
     {
         return $this->_pendingDeletes;
->>>>>>> 91eabf5f
     }
 
     /**
@@ -1255,16 +1154,12 @@
             $conn = $this->_table->getConnection();
         }
 
-<<<<<<< HEAD
-        return $conn->replace($this->_table, $this->getPrepared(), $this->_id);
-=======
         if ($this->exists()) {
             return $this->save();
         } else {
             $identifier = (array) $this->getTable()->getIdentifier();
             return $conn->replace($this->_table, $this->toArray(), $identifier);
         }
->>>>>>> 91eabf5f
     }
 
     /**
@@ -1273,19 +1168,6 @@
      * @todo What about a better name? getModifiedFields?
      */
     public function getModified()
-    {
-        $a = array();
-
-        foreach ($this->_modified as $k => $v) {
-            $a[$v] = $this->_data[$v];
-        }
-        return $a;
-    }
-    
-    /**
-     * REDUNDANT?
-     */
-    public function modifiedFields()
     {
         $a = array();
 
@@ -1350,27 +1232,18 @@
                     break;
                 default:
                     if ($this->_data[$field] instanceof Doctrine_Record) {
-<<<<<<< HEAD
-                        $this->_data[$field] = $this->_data[$field]->getIncremented();
-=======
                         $a[$field] = $this->_data[$field]->getIncremented();
                         if ($a[$field] !== null) {
                             $this->_data[$field] = $a[$field];
                         }
                     } else {
                         $a[$field] = $this->_data[$field];
->>>>>>> 91eabf5f
                     }
                     /** TODO:
                     if ($this->_data[$v] === null) {
                         throw new Doctrine_Record_Exception('Unexpected null value.');
                     }
                     */
-<<<<<<< HEAD
-
-                    $a[$field] = $this->_data[$field];
-=======
->>>>>>> 91eabf5f
             }
         }
         $map = $this->_table->inheritanceMap;
@@ -1438,11 +1311,7 @@
             $i      = $this->_table->getIdentifier();
             $a[$i]  = $this->getIncremented();
         }
-<<<<<<< HEAD
-
-=======
         
->>>>>>> 91eabf5f
         if ($deep) {
             foreach ($this->_references as $key => $relation) {
                 if (! $relation instanceof Doctrine_Null) {
@@ -1451,15 +1320,6 @@
             }
         }
 
-<<<<<<< HEAD
-        return array_merge($a, $this->_values);
-    }
-
-    /**
-     * merge
-     *
-     * merges this record with an array of values
-=======
         // [FIX] Prevent mapped Doctrine_Records from being displayed fully
         foreach ($this->_values as $key => $value) {
             if ($value instanceof Doctrine_Record) {
@@ -1476,7 +1336,6 @@
 
     /**
      * Merges this record with an array of values
->>>>>>> 91eabf5f
      * or with another existing instance of this object
      *
      * @param  mixed $data Data to merge. Either another instance of this model or an array
@@ -1484,34 +1343,6 @@
      * @return void
      */
     public function merge($data, $deep = true)
-<<<<<<< HEAD
-    {
-        if ($data instanceof $this) {
-            $array = $data->toArray($deep);
-        } else if (is_array($data)) {
-            $array = $data;
-        }
-
-        return $this->fromArray($array, $deep);
-    }
-
-    /**
-     * fromArray
-     *
-     * @param   string $array
-     * @param   bool  $deep Bool value for whether or not to merge the data deep
-     * @return  void
-     */
-    public function fromArray($array, $deep = true)
-    {
-        if (is_array($array)) {
-            foreach ($array as $key => $value) {
-                if ($this->getTable()->hasRelation($key) && $deep) {
-                    $this->$key->fromArray($value, $deep);
-                } else if ($this->getTable()->hasField($key)) {
-                    $this->set($key, $value);
-                }
-=======
     {
         if ($data instanceof $this) {
             $array = $data->toArray($deep);
@@ -1543,7 +1374,6 @@
                 $this->$key->fromArray($value, $deep);
             } else if ($this->getTable()->hasField($key)) {
                 $this->set($key, $value);
->>>>>>> 91eabf5f
             }
         }
 
@@ -1553,12 +1383,7 @@
     }
 
     /**
-<<<<<<< HEAD
-     * synchronizeWithArray
-     * synchronizes a Doctrine_Record and its relations with data from an array
-=======
      * Synchronizes a Doctrine_Record and its relations with data from an array
->>>>>>> 91eabf5f
      *
      * it expects an array representation of a Doctrine_Record similar to the return
      * value of the toArray() method. If the array contains relations it will create
@@ -1567,12 +1392,6 @@
      *
      * @param array $array representation of a Doctrine_Record
      */
-<<<<<<< HEAD
-    public function synchronizeWithArray(array $array)
-    {
-        foreach ($array as $key => $value) {
-            if ($this->getTable()->hasRelation($key)) {
-=======
     public function synchronizeWithArray(array $array, $deep = true)
     {
         $refresh = false;
@@ -1584,20 +1403,11 @@
             }
 
             if ($deep && $this->getTable()->hasRelation($key)) {
->>>>>>> 91eabf5f
                 $this->get($key)->synchronizeWithArray($value);
             } else if ($this->getTable()->hasField($key)) {
                 $this->set($key, $value);
             }
         }
-<<<<<<< HEAD
-        // eliminate relationships missing in the $array
-        foreach ($this->_references as $name => $obj) {
-            if (!isset($array[$name])) {
-                unset($this->$name);
-            }
-        }
-=======
 
         // eliminate relationships missing in the $array
         foreach ($this->_references as $name => $obj) {
@@ -1609,19 +1419,13 @@
         if ($refresh) {
             $this->refresh();
         }
->>>>>>> 91eabf5f
     }
 
     /**
      * exportTo
      *
-<<<<<<< HEAD
-     * @param string $type 
-     * @param string $deep 
-=======
      * @param string $type Format type: xml, yml, json
      * @param string $deep Whether or not to export deep in to all relationships
->>>>>>> 91eabf5f
      * @return void
      */
     public function exportTo($type, $deep = true)
@@ -1636,18 +1440,11 @@
     /**
      * importFrom
      *
-<<<<<<< HEAD
-     * @param string $type 
-     * @param string $data 
-     * @return void
-     * @author Jonathan H. Wage
-=======
      * Import data from an external data source
      *
      * @param string $type  Format type: xml, yml, json
      * @param string $data  Data to be parsed and imported
      * @return void
->>>>>>> 91eabf5f
      */
     public function importFrom($type, $data)
     {
@@ -1726,11 +1523,7 @@
      *
      * @return Doctrine_Record
      */
-<<<<<<< HEAD
-    public function copy($deep = true)
-=======
     public function copy($deep = false)
->>>>>>> 91eabf5f
     {
         $data = $this->_data;
 
@@ -1753,17 +1546,10 @@
             foreach ($this->_references as $key => $value) {
                 if ($value instanceof Doctrine_Collection) {
                     foreach ($value as $record) {
-<<<<<<< HEAD
-                        $rt->{$key}[] = $record->copy($deep);
-                    }
-                } else {
-                    $rt->set($key, $value->copy($deep));
-=======
                         $ret->{$key}[] = $record->copy($deep);
                     }
                 } else if($value instanceof Doctrine_Record) {
                     $ret->set($key, $value->copy($deep));
->>>>>>> 91eabf5f
                 }
             }
         }
@@ -1789,13 +1575,6 @@
             $this->_state    = Doctrine_Record::STATE_CLEAN;
             $this->_modified = array();
         } else {
-<<<<<<< HEAD
-            $name = $this->_table->getIdentifier();   
-            $this->_id[$name] = $id;
-            $this->_data[$name] = $id;
-            $this->_state     = Doctrine_Record::STATE_CLEAN;
-            $this->_modified  = array();
-=======
             if (is_array($id)) {
                 foreach ($id as $fieldName => $value) {
                     $this->_id[$fieldName] = $value;
@@ -1808,7 +1587,6 @@
             }
             $this->_state = Doctrine_Record::STATE_CLEAN;
             $this->_modified = array();
->>>>>>> 91eabf5f
         }
     }
 
@@ -1826,11 +1604,7 @@
      * returns the value of autoincremented primary key of this object (if any)
      *
      * @return integer
-<<<<<<< HEAD
-     * @todo Better name? 
-=======
      * @todo Better name?
->>>>>>> 91eabf5f
      */
     final public function getIncremented()
     {
@@ -1969,38 +1743,13 @@
 
         return $this->_node;
     }
-    /**
-<<<<<<< HEAD
-     * revert
-     * reverts this record to given version, this method only works if versioning plugin
-     * is enabled
-     *
-     * @throws Doctrine_Record_Exception    if given version does not exist
-     * @param integer $version      an integer > 1
-     * @return Doctrine_Record      this object
-     */
-    public function revert($version)
-    {
-        $data = $this->_table
-                ->getTemplate('Doctrine_Template_Versionable')
-                ->getAuditLog()
-                ->getVersion($this, $version);
-
-        if ( ! isset($data[0])) {
-            throw new Doctrine_Record_Exception('Version ' . $version . ' does not exist!');
-        }
-
-        $this->_data = $data[0];
-
-        return $this;
-    }
+
     public function unshiftFilter(Doctrine_Record_Filter $filter)
     {
         return $this->_table->unshiftFilter($filter);
     }
-    /**
-=======
->>>>>>> 91eabf5f
+
+    /**
      * unlink
      * removes links from this record to given records
      * if no ids are given, it removes all links
