--- conflicted
+++ resolved
@@ -1,272 +1,265 @@
-<?php
-/*
- *  $Id$
- *
- * THIS SOFTWARE IS PROVIDED BY THE COPYRIGHT HOLDERS AND CONTRIBUTORS
- * "AS IS" AND ANY EXPRESS OR IMPLIED WARRANTIES, INCLUDING, BUT NOT
- * LIMITED TO, THE IMPLIED WARRANTIES OF MERCHANTABILITY AND FITNESS FOR
- * A PARTICULAR PURPOSE ARE DISCLAIMED. IN NO EVENT SHALL THE COPYRIGHT
- * OWNER OR CONTRIBUTORS BE LIABLE FOR ANY DIRECT, INDIRECT, INCIDENTAL,
- * SPECIAL, EXEMPLARY, OR CONSEQUENTIAL DAMAGES (INCLUDING, BUT NOT
- * LIMITED TO, PROCUREMENT OF SUBSTITUTE GOODS OR SERVICES; LOSS OF USE,
- * DATA, OR PROFITS; OR BUSINESS INTERRUPTION) HOWEVER CAUSED AND ON ANY
- * THEORY OF LIABILITY, WHETHER IN CONTRACT, STRICT LIABILITY, OR TORT
- * (INCLUDING NEGLIGENCE OR OTHERWISE) ARISING IN ANY WAY OUT OF THE USE
- * OF THIS SOFTWARE, EVEN IF ADVISED OF THE POSSIBILITY OF SUCH DAMAGE.
- *
- * This software consists of voluntary contributions made by many individuals
- * and is licensed under the LGPL. For more information, see
- * <http://www.phpdoctrine.org>.
- */
-
-/**
- * Doctrine_Formatter
- *
- * @package     Doctrine
- * @subpackage  Formatter
- * @license     http://www.opensource.org/licenses/lgpl-license.php LGPL
- * @link        www.phpdoctrine.org
- * @since       1.0
- * @version     $Revision$
- * @author      Konsta Vesterinen <kvesteri@cc.hut.fi>
- */
-class Doctrine_Formatter extends Doctrine_Connection_Module
-{
-    /**
-     * Quotes pattern (% and _) characters in a string)
-     *
-     * EXPERIMENTAL
-     *
-     * WARNING: this function is experimental and may change signature at
-     * any time until labelled as non-experimental
-     *
-     * @param   string  the input string to quote
-     *
-     * @return  string  quoted string
-     */
-    public function escapePattern($text)
-    {
-        if ( ! $this->string_quoting['escape_pattern']) {
-            return $text;
-        }
-        $tmp = $this->conn->string_quoting;
-
-        $text = str_replace($tmp['escape_pattern'], 
-            $tmp['escape_pattern'] .
-            $tmp['escape_pattern'], $text);
-
-        foreach ($this->wildcards as $wildcard) {
-            $text = str_replace($wildcard, $tmp['escape_pattern'] . $wildcard, $text);
-        }
-        return $text;
-    }
-
-    /**
-     * convertBooleans
-     * some drivers need the boolean values to be converted into integers
-     * when using DQL API
-     *
-     * This method takes care of that conversion
-     *
-     * @param array $item
-     * @return void
-     */
-    public function convertBooleans($item)
-    {
-        if (is_array($item)) {
-            foreach ($item as $k => $value) {
-                if (is_bool($value)) {
-                    $item[$k] = (int) $value;
-                }
-            }
-        } else {
-            if (is_bool($item)) {
-                $item = (int) $item;
-            }
-        }
-        return $item;
-    }
-
-    /**
-     * Quote a string so it can be safely used as a table or column name
-     *
-     * Delimiting style depends on which database driver is being used.
-     *
-     * NOTE: just because you CAN use delimited identifiers doesn't mean
-     * you SHOULD use them.  In general, they end up causing way more
-     * problems than they solve.
-     *
-     * Portability is broken by using the following characters inside
-     * delimited identifiers:
-     *   + backtick (<kbd>`</kbd>) -- due to MySQL
-     *   + double quote (<kbd>"</kbd>) -- due to Oracle
-     *   + brackets (<kbd>[</kbd> or <kbd>]</kbd>) -- due to Access
-     *
-     * Delimited identifiers are known to generally work correctly under
-     * the following drivers:
-     *   + mssql
-     *   + mysql
-     *   + mysqli
-     *   + oci8
-     *   + pgsql
-     *   + sqlite
-     *
-     * InterBase doesn't seem to be able to use delimited identifiers
-     * via PHP 4.  They work fine under PHP 5.
-     *
-     * @param string $str           identifier name to be quoted
-     * @param bool $checkOption     check the 'quote_identifier' option
-     *
-     * @return string               quoted identifier string
-     */
-    public function quoteIdentifier($str, $checkOption = true)
-    {
-        if ($checkOption && ! $this->conn->getAttribute(Doctrine::ATTR_QUOTE_IDENTIFIER)) {
-            return $str;
-        }
-        $tmp = $this->conn->identifier_quoting;
-        $str = str_replace($tmp['end'],
-            $tmp['escape'] .
-            $tmp['end'], $str);
-
-        return $tmp['start'] . $str . $tmp['end'];
-    }
-    
-    
-    /**
-     * quoteMultipleIdentifier
-     * Quotes multiple identifier strings
-     *
-     * @param array $arr           identifiers array to be quoted
-     * @param bool $checkOption     check the 'quote_identifier' option
-     *
-     * @return string               quoted identifier string
-     */
-    public function quoteMultipleIdentifier($arr, $checkOption = true)
-    {
-        foreach ($arr as $k => $v) {
-            $arr[$k] = $this->quoteIdentifier($v, $checkOption);
-        }
-
-		return $arr;
-    }
-
-
-    /**
-     * quote
-     * quotes given input parameter
-     *
-     * @param mixed $input      parameter to be quoted
-     * @param string $type
-     * @return mixed
-     */
-    public function quote($input, $type = null)
-    {
-        if ($type == null) {
-            $type = gettype($input);
-        }
-        switch ($type) {
-        case 'integer':
-        case 'enum':
-        case 'boolean':
-        case 'double':
-        case 'float':
-        case 'bool':
-        case 'decimal':
-        case 'int':
-            return $input;
-        case 'array':
-        case 'object':
-            $input = serialize($input);
-<<<<<<< HEAD
-=======
-        case 'date':
-        case 'time':
-        case 'timestamp':
->>>>>>> 91eabf5f
-        case 'string':
-        case 'char':
-        case 'varchar':
-        case 'text':
-        case 'gzip':
-        case 'blob':
-        case 'clob':
-            $this->conn->connect();
-
-            return $this->conn->getDbh()->quote($input);
-        }
-    }
-
-    /**
-     * Removes any formatting in an sequence name using the 'seqname_format' option
-     *
-     * @param string $sqn string that containts name of a potential sequence
-     * @return string name of the sequence with possible formatting removed
-     */
-    public function fixSequenceName($sqn)
-    {
-        $seqPattern = '/^'.preg_replace('/%s/', '([a-z0-9_]+)',  $this->conn->getAttribute(Doctrine::ATTR_SEQNAME_FORMAT)).'$/i';
-        $seqName    = preg_replace($seqPattern, '\\1', $sqn);
-
-        if ($seqName && ! strcasecmp($sqn, $this->getSequenceName($seqName))) {
-            return $seqName;
-        }
-        return $sqn;
-    }
-
-    /**
-     * Removes any formatting in an index name using the 'idxname_format' option
-     *
-     * @param string $idx string that containts name of anl index
-     * @return string name of the index with possible formatting removed
-     */
-    public function fixIndexName($idx)
-    {
-        $indexPattern   = '/^'.preg_replace('/%s/', '([a-z0-9_]+)', $this->conn->getAttribute(Doctrine::ATTR_IDXNAME_FORMAT)).'$/i';
-        $indexName      = preg_replace($indexPattern, '\\1', $idx);
-        if ($indexName && ! strcasecmp($idx, $this->getIndexName($indexName))) {
-            return $indexName;
-        }
-        return $idx;
-    }
-
-    /**
-     * adds sequence name formatting to a sequence name
-     *
-     * @param string    name of the sequence
-     * @return string   formatted sequence name
-     */
-    public function getSequenceName($sqn)
-    {
-        return sprintf($this->conn->getAttribute(Doctrine::ATTR_SEQNAME_FORMAT),
-            preg_replace('/[^a-z0-9_\$.]/i', '_', $sqn));
-    }
-
-    /**
-     * adds index name formatting to a index name
-     *
-     * @param string    name of the index
-     * @return string   formatted index name
-     */
-    public function getIndexName($idx)
-    {
-        return sprintf($this->conn->getAttribute(Doctrine::ATTR_IDXNAME_FORMAT),
-            preg_replace('/[^a-z0-9_\$]/i', '_', $idx));
-    }
-
-    /**
-     * adds table name formatting to a table name
-     *
-     * @param string    name of the table
-     * @return string   formatted table name
-     */
-    public function getTableName($table)
-    {
-        return sprintf($this->conn->getAttribute(Doctrine::ATTR_TBLNAME_FORMAT),
-<<<<<<< HEAD
-            preg_replace('/[^a-z0-9_\$]/i', '_', $table));
-=======
-                $table);
->>>>>>> 91eabf5f
-    }
-}
+<?php
+/*
+ *  $Id$
+ *
+ * THIS SOFTWARE IS PROVIDED BY THE COPYRIGHT HOLDERS AND CONTRIBUTORS
+ * "AS IS" AND ANY EXPRESS OR IMPLIED WARRANTIES, INCLUDING, BUT NOT
+ * LIMITED TO, THE IMPLIED WARRANTIES OF MERCHANTABILITY AND FITNESS FOR
+ * A PARTICULAR PURPOSE ARE DISCLAIMED. IN NO EVENT SHALL THE COPYRIGHT
+ * OWNER OR CONTRIBUTORS BE LIABLE FOR ANY DIRECT, INDIRECT, INCIDENTAL,
+ * SPECIAL, EXEMPLARY, OR CONSEQUENTIAL DAMAGES (INCLUDING, BUT NOT
+ * LIMITED TO, PROCUREMENT OF SUBSTITUTE GOODS OR SERVICES; LOSS OF USE,
+ * DATA, OR PROFITS; OR BUSINESS INTERRUPTION) HOWEVER CAUSED AND ON ANY
+ * THEORY OF LIABILITY, WHETHER IN CONTRACT, STRICT LIABILITY, OR TORT
+ * (INCLUDING NEGLIGENCE OR OTHERWISE) ARISING IN ANY WAY OUT OF THE USE
+ * OF THIS SOFTWARE, EVEN IF ADVISED OF THE POSSIBILITY OF SUCH DAMAGE.
+ *
+ * This software consists of voluntary contributions made by many individuals
+ * and is licensed under the LGPL. For more information, see
+ * <http://www.phpdoctrine.org>.
+ */
+
+/**
+ * Doctrine_Formatter
+ *
+ * @package     Doctrine
+ * @subpackage  Formatter
+ * @license     http://www.opensource.org/licenses/lgpl-license.php LGPL
+ * @link        www.phpdoctrine.org
+ * @since       1.0
+ * @version     $Revision$
+ * @author      Konsta Vesterinen <kvesteri@cc.hut.fi>
+ */
+class Doctrine_Formatter extends Doctrine_Connection_Module
+{
+    /**
+     * Quotes pattern (% and _) characters in a string)
+     *
+     * EXPERIMENTAL
+     *
+     * WARNING: this function is experimental and may change signature at
+     * any time until labelled as non-experimental
+     *
+     * @param   string  the input string to quote
+     *
+     * @return  string  quoted string
+     */
+    public function escapePattern($text)
+    {
+        if ( ! $this->string_quoting['escape_pattern']) {
+            return $text;
+        }
+        $tmp = $this->conn->string_quoting;
+
+        $text = str_replace($tmp['escape_pattern'], 
+            $tmp['escape_pattern'] .
+            $tmp['escape_pattern'], $text);
+
+        foreach ($this->wildcards as $wildcard) {
+            $text = str_replace($wildcard, $tmp['escape_pattern'] . $wildcard, $text);
+        }
+        return $text;
+    }
+
+    /**
+     * convertBooleans
+     * some drivers need the boolean values to be converted into integers
+     * when using DQL API
+     *
+     * This method takes care of that conversion
+     *
+     * @param array $item
+     * @return void
+     */
+    public function convertBooleans($item)
+    {
+        if (is_array($item)) {
+            foreach ($item as $k => $value) {
+                if (is_bool($value)) {
+                    $item[$k] = (int) $value;
+                }
+            }
+        } else {
+            if (is_bool($item)) {
+                $item = (int) $item;
+            }
+        }
+        return $item;
+    }
+
+    /**
+     * Quote a string so it can be safely used as a table or column name
+     *
+     * Delimiting style depends on which database driver is being used.
+     *
+     * NOTE: just because you CAN use delimited identifiers doesn't mean
+     * you SHOULD use them.  In general, they end up causing way more
+     * problems than they solve.
+     *
+     * Portability is broken by using the following characters inside
+     * delimited identifiers:
+     *   + backtick (<kbd>`</kbd>) -- due to MySQL
+     *   + double quote (<kbd>"</kbd>) -- due to Oracle
+     *   + brackets (<kbd>[</kbd> or <kbd>]</kbd>) -- due to Access
+     *
+     * Delimited identifiers are known to generally work correctly under
+     * the following drivers:
+     *   + mssql
+     *   + mysql
+     *   + mysqli
+     *   + oci8
+     *   + pgsql
+     *   + sqlite
+     *
+     * InterBase doesn't seem to be able to use delimited identifiers
+     * via PHP 4.  They work fine under PHP 5.
+     *
+     * @param string $str           identifier name to be quoted
+     * @param bool $checkOption     check the 'quote_identifier' option
+     *
+     * @return string               quoted identifier string
+     */
+    public function quoteIdentifier($str, $checkOption = true)
+    {
+        if ($checkOption && ! $this->conn->getAttribute(Doctrine::ATTR_QUOTE_IDENTIFIER)) {
+            return $str;
+        }
+        $tmp = $this->conn->identifier_quoting;
+        $str = str_replace($tmp['end'],
+            $tmp['escape'] .
+            $tmp['end'], $str);
+
+        return $tmp['start'] . $str . $tmp['end'];
+    }
+    
+    
+    /**
+     * quoteMultipleIdentifier
+     * Quotes multiple identifier strings
+     *
+     * @param array $arr           identifiers array to be quoted
+     * @param bool $checkOption     check the 'quote_identifier' option
+     *
+     * @return string               quoted identifier string
+     */
+    public function quoteMultipleIdentifier($arr, $checkOption = true)
+    {
+        foreach ($arr as $k => $v) {
+            $arr[$k] = $this->quoteIdentifier($v, $checkOption);
+        }
+
+		return $arr;
+    }
+
+
+    /**
+     * quote
+     * quotes given input parameter
+     *
+     * @param mixed $input      parameter to be quoted
+     * @param string $type
+     * @return mixed
+     */
+    public function quote($input, $type = null)
+    {
+        if ($type == null) {
+            $type = gettype($input);
+        }
+        switch ($type) {
+        case 'integer':
+        case 'enum':
+        case 'boolean':
+        case 'double':
+        case 'float':
+        case 'bool':
+        case 'decimal':
+        case 'int':
+            return $input;
+        case 'array':
+        case 'object':
+            $input = serialize($input);
+        case 'date':
+        case 'time':
+        case 'timestamp':
+        case 'string':
+        case 'char':
+        case 'varchar':
+        case 'text':
+        case 'gzip':
+        case 'blob':
+        case 'clob':
+            $this->conn->connect();
+
+            return $this->conn->getDbh()->quote($input);
+        }
+    }
+
+    /**
+     * Removes any formatting in an sequence name using the 'seqname_format' option
+     *
+     * @param string $sqn string that containts name of a potential sequence
+     * @return string name of the sequence with possible formatting removed
+     */
+    public function fixSequenceName($sqn)
+    {
+        $seqPattern = '/^'.preg_replace('/%s/', '([a-z0-9_]+)',  $this->conn->getAttribute(Doctrine::ATTR_SEQNAME_FORMAT)).'$/i';
+        $seqName    = preg_replace($seqPattern, '\\1', $sqn);
+
+        if ($seqName && ! strcasecmp($sqn, $this->getSequenceName($seqName))) {
+            return $seqName;
+        }
+        return $sqn;
+    }
+
+    /**
+     * Removes any formatting in an index name using the 'idxname_format' option
+     *
+     * @param string $idx string that containts name of anl index
+     * @return string name of the index with possible formatting removed
+     */
+    public function fixIndexName($idx)
+    {
+        $indexPattern   = '/^'.preg_replace('/%s/', '([a-z0-9_]+)', $this->conn->getAttribute(Doctrine::ATTR_IDXNAME_FORMAT)).'$/i';
+        $indexName      = preg_replace($indexPattern, '\\1', $idx);
+        if ($indexName && ! strcasecmp($idx, $this->getIndexName($indexName))) {
+            return $indexName;
+        }
+        return $idx;
+    }
+
+    /**
+     * adds sequence name formatting to a sequence name
+     *
+     * @param string    name of the sequence
+     * @return string   formatted sequence name
+     */
+    public function getSequenceName($sqn)
+    {
+        return sprintf($this->conn->getAttribute(Doctrine::ATTR_SEQNAME_FORMAT),
+            preg_replace('/[^a-z0-9_\$.]/i', '_', $sqn));
+    }
+
+    /**
+     * adds index name formatting to a index name
+     *
+     * @param string    name of the index
+     * @return string   formatted index name
+     */
+    public function getIndexName($idx)
+    {
+        return sprintf($this->conn->getAttribute(Doctrine::ATTR_IDXNAME_FORMAT),
+            preg_replace('/[^a-z0-9_\$]/i', '_', $idx));
+    }
+
+    /**
+     * adds table name formatting to a table name
+     *
+     * @param string    name of the table
+     * @return string   formatted table name
+     */
+    public function getTableName($table)
+    {
+        return sprintf($this->conn->getAttribute(Doctrine::ATTR_TBLNAME_FORMAT),
+                $table);
+    }
+}