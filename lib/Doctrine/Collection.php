--- conflicted
+++ resolved
@@ -685,11 +685,6 @@
     }
 
     /**
-<<<<<<< HEAD
-     * fromArray
-     *
-=======
->>>>>>> 91eabf5f
      * Populate a Doctrine_Collection from an array of data
      *
      * @param string $array 
@@ -700,12 +695,10 @@
         $data = array();
         foreach ($array as $rowKey => $row) {
             $this[$rowKey]->fromArray($row, $deep);
-<<<<<<< HEAD
-        }
-    }
-
-    /**
-     * synchronizeWithArray
+        }
+    }
+
+    /**
      * synchronizes a Doctrine_Collection with data from an array
      *
      * it expects an array representation of a Doctrine_Collection similar to the return
@@ -730,46 +723,12 @@
             $this[$rowKey]->fromArray($row);
         }
     }
-
-    /**
-     * exportTo
-     *
-=======
-        }
-    }
-
-    /**
-     * synchronizes a Doctrine_Collection with data from an array
-     *
-     * it expects an array representation of a Doctrine_Collection similar to the return
-     * value of the toArray() method. It will create Dectrine_Records that don't exist
-     * on the collection, update the ones that do and remove the ones missing in the $array
-     *
-     * @param array $array representation of a Doctrine_Collection
-     */
-    public function synchronizeWithArray(array $array)
-    {
-        foreach ($this as $key => $record) {
-            if (isset($array[$key])) {
-                $record->synchronizeWithArray($array[$key]);
-                unset($array[$key]);
-            } else {
-                // remove records that don't exist in the array
-                $this->remove($key);
-            }
-        }
-        // create new records for each new row in the array
-        foreach ($array as $rowKey => $row) {
-            $this[$rowKey]->fromArray($row);
-        }
-    }
     public function synchronizeFromArray(array $array)
     {
         return $this->synchronizeWithArray($array);
     }
 
     /**
->>>>>>> 91eabf5f
      * Export a Doctrine_Collection to one of the supported Doctrine_Parser formats
      *
      * @param string $type 
@@ -786,11 +745,6 @@
     }
 
     /**
-<<<<<<< HEAD
-     * importFrom
-     *
-=======
->>>>>>> 91eabf5f
      * Import data to a Doctrine_Collection from one of the supported Doctrine_Parser formats
      *
      * @param string $type 
@@ -807,15 +761,9 @@
     }
 
     /**
-<<<<<<< HEAD
-     * getDeleteDiff
-     *
-     * @return void
-=======
      * Perform a delete diff between the last snapshot and the current data
      *
      * @return array $diff
->>>>>>> 91eabf5f
      */
     public function getDeleteDiff()
     {
@@ -823,15 +771,9 @@
     }
 
     /**
-<<<<<<< HEAD
-     * getInsertDiff
-     *
-     * @return void
-=======
      * Perform a insert diff between the last snapshot and the current data
      *
      * @return array $diff
->>>>>>> 91eabf5f
      */
     public function getInsertDiff()
     {
@@ -867,11 +809,7 @@
             $conn = $this->_table->getConnection();
         }
         
-<<<<<<< HEAD
-        $conn->beginTransaction();
-=======
         $conn->beginInternalTransaction();
->>>>>>> 91eabf5f
 
         $conn->transaction->addCollection($this);
 
