--- conflicted
+++ resolved
@@ -285,8 +285,6 @@
         }
         return $this->_impl[$template];
     }
-<<<<<<< HEAD
-=======
     
     
     public function hasImpl($template)
@@ -299,7 +297,6 @@
         }
         return true;
     }
->>>>>>> 91eabf5f
 
     /**
      * @param Doctrine_EventListener $listener
