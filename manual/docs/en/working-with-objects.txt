--- conflicted
+++ resolved
@@ -492,17 +492,6 @@
 $users[0]->description;
 </code>
 
-<<<<<<< HEAD
-Doctrine does the proxy evaluation based on loaded field count. It does not evaluate which fields are loaded on field-by-field basis. The reason for this is simple: performance. Field lazy-loading is very rarely needed in PHP world, hence introducing some kind of variable to check which fields are loaded would introduce unnecessary overhead to basic fetching.
-
-++ Arrays and objects
-
-Doctrine_Records and Doctrine_Collections provide methods to facilitate working with arrays: {{toArray()}}, {{fromArray()}} and {{synchronizeFromArray()}}.
-
-+++ toArray
-
-The {{toArray()}} method returns an array representation of your records or collections. It also accesses the relationships the objects may have. If you need to print a record for debugging purposes you can get an array representation of the object and print that.
-=======
 Doctrine does the proxy evaluation based on loaded field count. It does not evaluate which fields are loaded on 
 field-by-field basis. The reason for this is simple: performance. Field lazy-loading is very rarely needed in PHP 
 world, hence introducing some kind of variable to check which fields are loaded would introduce unnecessary overhead 
@@ -518,7 +507,6 @@
 The {{toArray()}} method returns an array representation of your records or collections. It also accesses the 
 relationships the objects may have. If you need to print a record for debugging purposes you can get an array 
 representation of the object and print that.
->>>>>>> 91eabf5f
 
 <code type="php">
 print_r ($user->toArray()); // toArray(false) if you don't want to get the relations
@@ -526,12 +514,8 @@
 
 +++ fromArray
 
-<<<<<<< HEAD
-If you have an array of values you want to use to fill a record or even a collection, the {{fromArray()}} method simplifies this common task.
-=======
 If you have an array of values you want to use to fill a record or even a collection, the {{fromArray()}} method 
 simplifies this common task.
->>>>>>> 91eabf5f
 
 <code type="php">
 // If you have an array like this
@@ -547,18 +531,6 @@
 $user->Emails->count(); // --> 2
 </code>
 
-<<<<<<< HEAD
-+++ synchronizeFromArray
-
-{{synchronizeFromArray()}} allows you to... well, synchronize a record with an array. So if have an array representation of your model and modify a field, modify a relationship field or even delete or create a relationship, this changes will be applied to the record.
-
-<code type="php">
-$user = Doctrine_Query::create()
-    ->from('User')
-    ->leftJoin('Groups')
-    ->where('id = ?')
-    ->fetchOne(array(1));
-=======
 +++ synchronizeWithArray
 
 {{synchronizeWithArray()}} allows you to... well, synchronize a record with an array. So if have an array representation 
@@ -572,7 +544,6 @@
     ->leftJoin('u.Groups g')
     ->where('id = ?', 1)
     ->fetchOne();
->>>>>>> 91eabf5f
 
 // Display this object on a cool javascript form that allows you to:
 
@@ -584,16 +555,6 @@
 // submit the form and on the next script use the same query to retrieve the record
 
 $user = Doctrine_Query::create()
-<<<<<<< HEAD
-    ->from('User')
-    ->leftJoin('Groups')
-    ->where('id = ?')
-    ->fetchOne(array(1));
-
-// sanitize the form input an get the data
-
-$user->synchronizeFromArray($arrayUser);
-=======
     ->select('u.*, g.*')
     ->from('User u')
     ->leftJoin('u.Groups g')
@@ -603,18 +564,13 @@
 // sanitize the form input an get the data
 
 $user->synchronizeWithArray($arrayUser);
->>>>>>> 91eabf5f
 $user->save(); // all changes get applied to the user object
 </code>
 
 ++ Overriding the constructor
 
-<<<<<<< HEAD
-Sometimes you want to do some operations at the creation time of your objects. Doctrine doesn't allow you to override the Doctrine_Record::__construct() method but provides an alternative:
-=======
 Sometimes you want to do some operations at the creation time of your objects. Doctrine doesn't allow you to override 
 the Doctrine_Record::__construct() method but provides an alternative:
->>>>>>> 91eabf5f
 
 <code type="php">
 class User extends Doctrine_Record
