--- conflicted
+++ resolved
@@ -61,12 +61,8 @@
 
 +++ Introduction
 
-<<<<<<< HEAD
-Doctrine provides means for caching the results of the DQL parsing process, as well as the end results of DQL queries (the data). These two caching mechanisms can greatly increase performance. Consider the standard workflow of DQL query execution:
-=======
 Doctrine provides means for caching the results of the DQL parsing process, as well as the end results of DQL queries (the 
 data). These two caching mechanisms can greatly increase performance. Consider the standard workflow of DQL query execution:
->>>>>>> 91eabf5f
 
 # Init new DQL query
 # Parse DQL query
@@ -93,56 +89,6 @@
 When using a result cache things get even better. Then your query process looks as follows (assuming a valid cache entry 
 is found):
 # Init new DQL query
-<<<<<<< HEAD
-# Execute the SQL query (grabbed from the cache)
-# Build the result set
-# Return the result set
-If a DQL query has a valid cache entry the cached SQL query is used, otherwise the phases 2-3 are executed normally and the result of these steps is then stored in the cache.
-The query cache has no disadvantages, since you always get a fresh query result. You should therefore always use it in a production environment. That said, you can easily use it during development, too. Whenever you change a DQL query and execute it the first time Doctrine sees that is has been modified and will therefore create a new cache entry, so you dont even need to invalidate the cache. It's worth noting that the effectiveness of the query cache greatly relies on the usage of prepared staments (which are used by Doctrine by default anyway). You should not directly embed dynamic query parts and always use placeholders instead.
-
-When using a result cache things get even better. Then your query process looks as follows (assuming a valid cache entry is found):
-# Init new DQL query
-# Return the result set
-As you can see, the result cache implies the query cache shown previously.
-You should always consider using a result cache if the data returned by the query does not need to be up-to-date at any time.
-
-+++ Query Cache
-
-++++ Using the query cache
-
-You can set a connection or manager level query cache driver by using Doctrine::ATTR_QUERY_CACHE. Setting a connection level cache driver means that all queries executed with this connection use the specified cache driver whereas setting a manager level cache driver means that all connections (unless overridden at connection level) will use the given cache driver.
-
-Setting a manager level query cache driver:
-<code type="php">
-$manager = Doctrine_Manager::getInstance();
-
-$manager->setAttribute(Doctrine::ATTR_QUERY_CACHE, $cacheDriver);
-</code>
-
-Setting a connection level cache driver:
-<code type="php">
-$manager = Doctrine_Manager::getInstance();
-$conn    = $manager->openConnection('pgsql://user:pass@localhost/test');
-
-$conn->setAttribute(Doctrine::ATTR_QUERY_CACHE, $cacheDriver);
-</code>
-
-++++ Fine-tuning
-
-In the previous chapter we used global caching attributes. These attributes can be overriden at the query level. You can override the cache driver by calling useQueryCache with a valid cacheDriver. This rarely makes sense for the query cache but is possible:
-
-<code type="php">
-$query = new Doctrine_Query();
-
-$query->useQueryCache(new Doctrine_Cache_Apc());
-</code>
-
-+++ Result Cache
-
-++++ Using the result cache
-
-You can set a connection or manager level result cache driver by using Doctrine::ATTR_RESULT_CACHE. Setting a connection level cache driver means that all queries executed with this connection use the specified cache driver whereas setting a manager level cache driver means that all connections (unless overridden at connection level) will use the given cache driver.
-=======
 # Return the result set
 As you can see, the result cache implies the query cache shown previously.
 You should always consider using a result cache if the data returned by the query does not need to be up-to-date at any 
@@ -191,7 +137,6 @@
 level cache driver means that all queries executed with this connection use the specified cache driver whereas setting a 
 manager level cache driver means that all connections (unless overridden at connection level) will use the given cache 
 driver.
->>>>>>> 91eabf5f
 
 Setting a manager level cache driver:
 <code type="php">
@@ -208,12 +153,8 @@
 $conn->setAttribute(Doctrine::ATTR_RESULT_CACHE, $cacheDriver);
 </code>
 
-<<<<<<< HEAD
-Usually the cache entries are valid for only some time. You can set global value for how long the cache entries should be considered valid by using Doctrine::ATTR_RESULT_CACHE_LIFESPAN.
-=======
 Usually the cache entries are valid for only some time. You can set global value for how long the cache entries should 
 be considered valid by using Doctrine::ATTR_RESULT_CACHE_LIFESPAN.
->>>>>>> 91eabf5f
 <code type="php">
 $manager = Doctrine_Manager::getInstance();
 
@@ -252,10 +193,4 @@
 
 // set the lifespan as half an hour
 $query->setResultCacheLifeSpan(60 * 30);
-<<<<<<< HEAD
-</code>
-
-
-=======
-</code>
->>>>>>> 91eabf5f
+</code>