<<<<<<< HEAD
This chapter describes various plugins availible for Doctrine. When refering to plugins we refer to classes that extend Doctrine_Plugin. All the components in this chapter can be considered 'core' plugins, that means they reside at the Doctrine main repository. There are other official plugins too which can be found at the homesite of the Sensei project (www.sensei-project.org).

Usually plugins are used side-to-side with template classes (classes that extend Doctrine_Template). The common workflow is:

# A new template is being initiliazed
# The template creates the plugin and calls buildPluginDefinition() method
# The template is attached to given class

As you may already know templates are used for adding common definitions and options to record classes. The purpose of plugins is much more complex. Usually they are being used for creating generic record classes dynamically. The definitions of these generic classes usually depend on the owner class. For example the columns of the auditlog versioning class are the columns of the parent class with all the sequence and autoincrement definitions removed.

=======
This chapter describes the usage of various plugins availible for Doctrine. You'll also learn how to create your own 
plugins. In order to grasp the concepts of this chapter you should already be familiar with the theory behind 
Doctrine_Template and Doctrine_Record_Generator. When refering to plugins we refer to class packages that use 
templates, generators and listeners extensively. All the introduced components in this chapter can be considered 
'core' plugins, that means they reside at the Doctrine main repository. There are other official plugins too which 
can be found at the homesite of the Sensei project (www.sensei-project.org).

Usually plugins use generators side-to-side with template classes (classes that extend Doctrine_Template). The common 
workflow is:

# A new template is being initiliazed
# The template creates the generator and calls initialize() method
# The template is attached to given class

As you may already know templates are used for adding common definitions and options to record classes. The purpose of 
generators is much more complex. Usually they are being used for creating generic record classes dynamically. The 
definitions of these generic classes usually depend on the owner class. For example the columns of the auditlog 
versioning class are the columns of the parent class with all the sequence and autoincrement definitions removed.
>>>>>>> 91eabf5f


++ Internationalization with I18n

Doctrine_I18n package is a plugin for Doctrine that provides internationalization support for record classes. In the 
following example we have a NewsItem class with two fields 'title' and 'content'. We want to have the field 'title' 
with different languages support. This can be achieved as follows:

<code type="php">
class NewsItem extends Doctrine_Record
{
    public function setTableDefinition()
    {
        $this->hasColumn('title', 'string', 200);
        $this->hasColumn('content', 'string');
    }

    public function setUp()
    {
        $this->actAs('I18n', array('fields' => array('title')));
    }
}
</code>

<<<<<<< HEAD
Now the first time you initialize a new NewsItem record Doctrine initializes the plugin that builds the followings things:
=======
Now the first time you initialize a new NewsItem record Doctrine initializes the plugin that builds the followings 
things:
>>>>>>> 91eabf5f

1. Record class called NewsItemTranslation
2. Bi-directional relations between NewsItemTranslation and NewsItem

+++ Creating the I18n table

The I18n table can be created as follows:

<code type="php">
$conn->setAttribute(Doctrine::ATTR_EXPORT, Doctrine::EXPORT_ALL);

$conn->export->exportClasses(array('NewsItem'));
</code>

The following code example executes two sql statements. When using mysql those statements would look like:

<code>
CREATE TABLE news_item (id INT NOT NULL AUTO_INCREMENT, content TEXT)
CREATE TABLE news_item_translation (id INT NOT NULL, title VARCHAR(200), lang VARCHAR(20))
</code>

Notice how the field 'title' is not present in the news_item table. Since its present in the translation table it would 
be a waste of resources to have that same field in the main table. Basically Doctrine always automatically removes all 
translated fields from the main table.

+++ Using I18n

In the following example we add some data with finnish and english translations:

<code type="php">
$item = new NewsItem();
$item->content = 'This is some content. This field is not being translated.';

$item->Translation['FI']->title = 'Joku otsikko';
$item->Translation['EN']->title = 'Some title';
$item->save();
</code>

Now lets find all items and their finnish translations:

<code type="php">
$items = Doctrine_Query::create()
         ->from('NewsItem n')
         ->leftJoin('n.Translation t INDEXBY t.lang')
         ->where('t.lang = ?')
         ->execute(array('FI'));

$items[0]->Translation['FI']->title; // 'joku otsikko'
</code>


++ AuditLog and versioning
Doctrine_AuditLog provides a full versioning solution. Lets say we have a NewsItem class that we want to be versioned. 
This functionality can be applied by simply adding $this->actAs('Versionable') into your record setup. 

<code type="php">
class NewsItem extends Doctrine_Record
{
    public function setTableDefinition()
    {
        $this->hasColumn('title', 'string', 200);
        $this->hasColumn('content', 'string');
        // the versioning plugin needs version column
        $this->hasColumn('version', 'integer');
    }

    public function setUp()
    {
        $this->actAs('Versionable');
    }
}
</code>

Now when we have defined this record to be versionable, Doctrine does internally the following things:

* It creates a class called NewsItemVersion on-the-fly, the table this record is pointing at is news_item_version
* Everytime a NewsItem object is deleted / updated the previous version is stored into news_item_version
* Everytime a NewsItem object is updated its version number is increased.

+++ Creating the version table

As with all other plugins, the plugin-table, in this case the table that holds the different versions, can be created 
by enabling Doctrine::EXPORT_PLUGINS. The easiest way to set this is by setting the value of Doctrine::ATTR_EXPORT to 
Doctrine::EXPORT_ALL. The following example shows the usage:

<code type="php">
$conn->setAttribute(Doctrine::ATTR_EXPORT, Doctrine::EXPORT_ALL);

$conn->export->exportClasses(array('NewsItem'));
</code>

The following code example executes two sql statements. When using mysql those statements would look like:

<code>
CREATE TABLE news_item (id INT NOT NULL AUTO_INCREMENT, title VARCHAR(200), content TEXT, version INTEGER)
CREATE TABLE news_item_version (id INT NOT NULL, title VARCHAR(200), content TEXT, version INTEGER)
</code>

+++ Using versioning

<code type="php">
$newsItem = new NewsItem();
$newsItem->title = 'No news is good news';
$newsItem->content = 'All quiet on the western front';

$newsItem->save();
$newsItem->version; // 1

$newsItem->title = 'A different title';
$newsItem->save();
$newsItem->version; // 2
</code>

+++ Reverting changes

Doctrine_Record provides a method called revert() which can be used for reverting to specified version. Internally 
Doctrine queries the version table and fetches the data for given version. If the given version is not found a 
Doctrine_Record_Exception is being thrown.

<code type="php">
$newsItem->revert(1);

$newsItem->title; // No news is good news
</code>

+++ Advanced usage

There are many options for the versioning plugin. Sometimes you may want to use other version column than 'version'. 
This can be achieved by giving the options parameter to actAs() method.

<code type="php">
class NewsItem extends Doctrine_Record
{
    public function setTableDefinition()
    {
        $this->hasColumn('title', 'string', 200);
        $this->hasColumn('content', 'string');
        // the versioning plugin needs version column
        $this->hasColumn('news_version', 'integer');
    }

    public function setUp()
    {
        $this->actAs('Versionable', array('versionColumn' => 'news_version'));
    }
}
</code>

You can also control the name of the versioning record and the name of the version table with option attributes 
'className' and 'tableName'.

++ Soft-delete

Soft-delete is a very simple model behavior which will overrides the delete() functionality and adds a delete 
column. When delete() is called, instead of deleting the record from the database, a delete flag is set to 1. 
Below is an example of how to create a model with the SoftDelete behavior being used.

<code type="php">
class SoftDeleteTest extends Doctrine_Record
{
    public function setTableDefinition()
    {
        $this->hasColumn('name', 'string', null, array('primary' => true));
    }
    
    public function setUp()
    {
        $this->actAs('SoftDelete');
    }
}
</code>

<code type="yaml">
---
SoftDeleteTest:
  actAs: [SoftDelete]
  columns:
    name:
      type: string
      primary: true
</code>

Now lets put the plugin in action.

Note: You are required to enable DQL callbacks in order for all executed queries to have the dql callbacks 
executed on them. In the SoftDelete behavior they are used to filter the select statements to exclude all 
records where the deleted flag is set with an additional WHERE condition.

<code type="php">
// Enable dql callbacks.
Doctrine_Manager::getInstance()->setAttribute('use_dql_callbacks', true);

// save a new record
$record = new SoftDeleteTest();
$record->name = 'new record';
$record->save();

$record->delete();
var_dump($record->deleted); // true
<<<<<<< HEAD
=======

// Querying for records excludes deleted records automatically.
$q = Doctrine_Query::create()
        ->from('SoftDeleteTest t');

echo $q->count(); // This would be 0, it would exclude the record saved above because the delete flag was set
// The following SQL would have been executed to get this count
// SELECT COUNT(DISTINCT s.name) AS num_results FROM soft_delete_test s WHERE s.deleted = ? GROUP BY s.name

echo $q->getSql(); // SELECT s.name AS s__name, s.something AS s__something, s.deleted AS s__deleted FROM soft_delete_test s WHERE s.deleted = ?
>>>>>>> 91eabf5f
</code>

++ Creating plugins

<<<<<<< HEAD
This subchapter provides you the means for creating your own plugins. In order to grasp the concepts of this chapter you should already be familiar with the ideas of Doctrine_Template. 

Lets say we have various different Record classes that need to have one-to-many emails. We achieve this functionality by creating a generic plugin which creates Email classes on the fly.

We start this task by creating a plugin called EmailPlugin with buildDefinition() method.

<code type="php">
class EmailPlugin extends Doctrine_Plugin
=======
This subchapter provides you the means for creating your own plugins. Lets say we have various different Record 
classes that need to have one-to-many emails. We achieve this functionality by creating a generic plugin which 
creates Email classes on the fly.

We start this task by creating a plugin called EmailPlugin with setTableDefinition() method. Inside the 
setTableDefinition() method various helper methods can be used for easily creating the dynamic record definition. 
Commonly the following methods are being used:

public function initOptions()
public function buildLocalRelation()
public function buildForeignKeys(Doctrine_Table $table)
public function buildForeignRelation($alias = null)
public function buildRelation() // calls buildForeignRelation() and buildLocalRelation()

<code type="php">
class EmailPlugin extends Doctrine_Record_Generator
>>>>>>> 91eabf5f
{
    public function initOptions()
    {
        $this->setOption('className', '%CLASS%Email');
    }
<<<<<<< HEAD
    
    public function buildDefinition()
    {
        // build the foreign key definitions
        $fk = $this->buildForeignKeys($this->_options['table']);

        $relations = $this->buildRelation($fk);

        $columns['address'] = array('type'   => 'string',
                                    'length' => 255,
                                    'email'  => true,
                                    'primary' => true);
        $columns += $fk;
        
        $this->generateClassDefinition(array(), $columns, $relations);
=======

    public function buildRelation()
    {
    	  $this->buildForeignRelation('Emails');
        $this->buildLocalRelation();
    }
    
    public function setTableDefinition()
    {
        $this->hasColumn('address', 'string', 255, array('email'  => true,
                                                         'primary' => true));
>>>>>>> 91eabf5f
    }
}
</code>

++ Nesting plugins
<<<<<<< HEAD


=======

Below is an example of several behaviors to give a complete wiki database that is versionable, searchable, sluggable, 
and full I18n.

<code type="php">
class Wiki extends Doctrine_Record
{
    public function setTableDefinition()
    {
        $this->hasColumn('title', 'string', 255);
        $this->hasColumn('content', 'string');
    }

    public function setUp()
    {
        $options = array('fields' => array('title', 'content'));
        $auditLog = new Doctrine_Template_Versionable($options);
        $search = new Doctrine_Template_Searchable($options);
        $slug = new Doctrine_Template_Sluggable(array('fields' => array('title')));
        $i18n = new Doctrine_Template_I18n($options);

        $i18n->addChild($auditLog)
             ->addChild($search)
             ->addChild($slug);

        $this->actAs($i18n);

        $this->actAs('Timestampable');
    }
}
</code>

<code type="yaml">
---
WikiTest:
  actAs:
    I18n:
      fields: [title, content]
      actAs:
        Versionable:
          fields: [title, content]
        Searchable:
          fields: [title, content]
        Sluggable:
          fields: [title]
  columns:
    title: string(255)
    content: string
</code>
>>>>>>> 91eabf5f
<|MERGE_RESOLUTION|>--- conflicted
+++ resolved
@@ -1,397 +1,343 @@
-<<<<<<< HEAD
-This chapter describes various plugins availible for Doctrine. When refering to plugins we refer to classes that extend Doctrine_Plugin. All the components in this chapter can be considered 'core' plugins, that means they reside at the Doctrine main repository. There are other official plugins too which can be found at the homesite of the Sensei project (www.sensei-project.org).
-
-Usually plugins are used side-to-side with template classes (classes that extend Doctrine_Template). The common workflow is:
-
-# A new template is being initiliazed
-# The template creates the plugin and calls buildPluginDefinition() method
-# The template is attached to given class
-
-As you may already know templates are used for adding common definitions and options to record classes. The purpose of plugins is much more complex. Usually they are being used for creating generic record classes dynamically. The definitions of these generic classes usually depend on the owner class. For example the columns of the auditlog versioning class are the columns of the parent class with all the sequence and autoincrement definitions removed.
-
-=======
-This chapter describes the usage of various plugins availible for Doctrine. You'll also learn how to create your own 
-plugins. In order to grasp the concepts of this chapter you should already be familiar with the theory behind 
-Doctrine_Template and Doctrine_Record_Generator. When refering to plugins we refer to class packages that use 
-templates, generators and listeners extensively. All the introduced components in this chapter can be considered 
-'core' plugins, that means they reside at the Doctrine main repository. There are other official plugins too which 
-can be found at the homesite of the Sensei project (www.sensei-project.org).
-
-Usually plugins use generators side-to-side with template classes (classes that extend Doctrine_Template). The common 
-workflow is:
-
-# A new template is being initiliazed
-# The template creates the generator and calls initialize() method
-# The template is attached to given class
-
-As you may already know templates are used for adding common definitions and options to record classes. The purpose of 
-generators is much more complex. Usually they are being used for creating generic record classes dynamically. The 
-definitions of these generic classes usually depend on the owner class. For example the columns of the auditlog 
-versioning class are the columns of the parent class with all the sequence and autoincrement definitions removed.
->>>>>>> 91eabf5f
-
-
-++ Internationalization with I18n
-
-Doctrine_I18n package is a plugin for Doctrine that provides internationalization support for record classes. In the 
-following example we have a NewsItem class with two fields 'title' and 'content'. We want to have the field 'title' 
-with different languages support. This can be achieved as follows:
-
-<code type="php">
-class NewsItem extends Doctrine_Record
-{
-    public function setTableDefinition()
-    {
-        $this->hasColumn('title', 'string', 200);
-        $this->hasColumn('content', 'string');
-    }
-
-    public function setUp()
-    {
-        $this->actAs('I18n', array('fields' => array('title')));
-    }
-}
-</code>
-
-<<<<<<< HEAD
-Now the first time you initialize a new NewsItem record Doctrine initializes the plugin that builds the followings things:
-=======
-Now the first time you initialize a new NewsItem record Doctrine initializes the plugin that builds the followings 
-things:
->>>>>>> 91eabf5f
-
-1. Record class called NewsItemTranslation
-2. Bi-directional relations between NewsItemTranslation and NewsItem
-
-+++ Creating the I18n table
-
-The I18n table can be created as follows:
-
-<code type="php">
-$conn->setAttribute(Doctrine::ATTR_EXPORT, Doctrine::EXPORT_ALL);
-
-$conn->export->exportClasses(array('NewsItem'));
-</code>
-
-The following code example executes two sql statements. When using mysql those statements would look like:
-
-<code>
-CREATE TABLE news_item (id INT NOT NULL AUTO_INCREMENT, content TEXT)
-CREATE TABLE news_item_translation (id INT NOT NULL, title VARCHAR(200), lang VARCHAR(20))
-</code>
-
-Notice how the field 'title' is not present in the news_item table. Since its present in the translation table it would 
-be a waste of resources to have that same field in the main table. Basically Doctrine always automatically removes all 
-translated fields from the main table.
-
-+++ Using I18n
-
-In the following example we add some data with finnish and english translations:
-
-<code type="php">
-$item = new NewsItem();
-$item->content = 'This is some content. This field is not being translated.';
-
-$item->Translation['FI']->title = 'Joku otsikko';
-$item->Translation['EN']->title = 'Some title';
-$item->save();
-</code>
-
-Now lets find all items and their finnish translations:
-
-<code type="php">
-$items = Doctrine_Query::create()
-         ->from('NewsItem n')
-         ->leftJoin('n.Translation t INDEXBY t.lang')
-         ->where('t.lang = ?')
-         ->execute(array('FI'));
-
-$items[0]->Translation['FI']->title; // 'joku otsikko'
-</code>
-
-
-++ AuditLog and versioning
-Doctrine_AuditLog provides a full versioning solution. Lets say we have a NewsItem class that we want to be versioned. 
-This functionality can be applied by simply adding $this->actAs('Versionable') into your record setup. 
-
-<code type="php">
-class NewsItem extends Doctrine_Record
-{
-    public function setTableDefinition()
-    {
-        $this->hasColumn('title', 'string', 200);
-        $this->hasColumn('content', 'string');
-        // the versioning plugin needs version column
-        $this->hasColumn('version', 'integer');
-    }
-
-    public function setUp()
-    {
-        $this->actAs('Versionable');
-    }
-}
-</code>
-
-Now when we have defined this record to be versionable, Doctrine does internally the following things:
-
-* It creates a class called NewsItemVersion on-the-fly, the table this record is pointing at is news_item_version
-* Everytime a NewsItem object is deleted / updated the previous version is stored into news_item_version
-* Everytime a NewsItem object is updated its version number is increased.
-
-+++ Creating the version table
-
-As with all other plugins, the plugin-table, in this case the table that holds the different versions, can be created 
-by enabling Doctrine::EXPORT_PLUGINS. The easiest way to set this is by setting the value of Doctrine::ATTR_EXPORT to 
-Doctrine::EXPORT_ALL. The following example shows the usage:
-
-<code type="php">
-$conn->setAttribute(Doctrine::ATTR_EXPORT, Doctrine::EXPORT_ALL);
-
-$conn->export->exportClasses(array('NewsItem'));
-</code>
-
-The following code example executes two sql statements. When using mysql those statements would look like:
-
-<code>
-CREATE TABLE news_item (id INT NOT NULL AUTO_INCREMENT, title VARCHAR(200), content TEXT, version INTEGER)
-CREATE TABLE news_item_version (id INT NOT NULL, title VARCHAR(200), content TEXT, version INTEGER)
-</code>
-
-+++ Using versioning
-
-<code type="php">
-$newsItem = new NewsItem();
-$newsItem->title = 'No news is good news';
-$newsItem->content = 'All quiet on the western front';
-
-$newsItem->save();
-$newsItem->version; // 1
-
-$newsItem->title = 'A different title';
-$newsItem->save();
-$newsItem->version; // 2
-</code>
-
-+++ Reverting changes
-
-Doctrine_Record provides a method called revert() which can be used for reverting to specified version. Internally 
-Doctrine queries the version table and fetches the data for given version. If the given version is not found a 
-Doctrine_Record_Exception is being thrown.
-
-<code type="php">
-$newsItem->revert(1);
-
-$newsItem->title; // No news is good news
-</code>
-
-+++ Advanced usage
-
-There are many options for the versioning plugin. Sometimes you may want to use other version column than 'version'. 
-This can be achieved by giving the options parameter to actAs() method.
-
-<code type="php">
-class NewsItem extends Doctrine_Record
-{
-    public function setTableDefinition()
-    {
-        $this->hasColumn('title', 'string', 200);
-        $this->hasColumn('content', 'string');
-        // the versioning plugin needs version column
-        $this->hasColumn('news_version', 'integer');
-    }
-
-    public function setUp()
-    {
-        $this->actAs('Versionable', array('versionColumn' => 'news_version'));
-    }
-}
-</code>
-
-You can also control the name of the versioning record and the name of the version table with option attributes 
-'className' and 'tableName'.
-
-++ Soft-delete
-
-Soft-delete is a very simple model behavior which will overrides the delete() functionality and adds a delete 
-column. When delete() is called, instead of deleting the record from the database, a delete flag is set to 1. 
-Below is an example of how to create a model with the SoftDelete behavior being used.
-
-<code type="php">
-class SoftDeleteTest extends Doctrine_Record
-{
-    public function setTableDefinition()
-    {
-        $this->hasColumn('name', 'string', null, array('primary' => true));
-    }
-    
-    public function setUp()
-    {
-        $this->actAs('SoftDelete');
-    }
-}
-</code>
-
-<code type="yaml">
----
-SoftDeleteTest:
-  actAs: [SoftDelete]
-  columns:
-    name:
-      type: string
-      primary: true
-</code>
-
-Now lets put the plugin in action.
-
-Note: You are required to enable DQL callbacks in order for all executed queries to have the dql callbacks 
-executed on them. In the SoftDelete behavior they are used to filter the select statements to exclude all 
-records where the deleted flag is set with an additional WHERE condition.
-
-<code type="php">
-// Enable dql callbacks.
-Doctrine_Manager::getInstance()->setAttribute('use_dql_callbacks', true);
-
-// save a new record
-$record = new SoftDeleteTest();
-$record->name = 'new record';
-$record->save();
-
-$record->delete();
-var_dump($record->deleted); // true
-<<<<<<< HEAD
-=======
-
-// Querying for records excludes deleted records automatically.
-$q = Doctrine_Query::create()
-        ->from('SoftDeleteTest t');
-
-echo $q->count(); // This would be 0, it would exclude the record saved above because the delete flag was set
-// The following SQL would have been executed to get this count
-// SELECT COUNT(DISTINCT s.name) AS num_results FROM soft_delete_test s WHERE s.deleted = ? GROUP BY s.name
-
-echo $q->getSql(); // SELECT s.name AS s__name, s.something AS s__something, s.deleted AS s__deleted FROM soft_delete_test s WHERE s.deleted = ?
->>>>>>> 91eabf5f
-</code>
-
-++ Creating plugins
-
-<<<<<<< HEAD
-This subchapter provides you the means for creating your own plugins. In order to grasp the concepts of this chapter you should already be familiar with the ideas of Doctrine_Template. 
-
-Lets say we have various different Record classes that need to have one-to-many emails. We achieve this functionality by creating a generic plugin which creates Email classes on the fly.
-
-We start this task by creating a plugin called EmailPlugin with buildDefinition() method.
-
-<code type="php">
-class EmailPlugin extends Doctrine_Plugin
-=======
-This subchapter provides you the means for creating your own plugins. Lets say we have various different Record 
-classes that need to have one-to-many emails. We achieve this functionality by creating a generic plugin which 
-creates Email classes on the fly.
-
-We start this task by creating a plugin called EmailPlugin with setTableDefinition() method. Inside the 
-setTableDefinition() method various helper methods can be used for easily creating the dynamic record definition. 
-Commonly the following methods are being used:
-
-public function initOptions()
-public function buildLocalRelation()
-public function buildForeignKeys(Doctrine_Table $table)
-public function buildForeignRelation($alias = null)
-public function buildRelation() // calls buildForeignRelation() and buildLocalRelation()
-
-<code type="php">
-class EmailPlugin extends Doctrine_Record_Generator
->>>>>>> 91eabf5f
-{
-    public function initOptions()
-    {
-        $this->setOption('className', '%CLASS%Email');
-    }
-<<<<<<< HEAD
-    
-    public function buildDefinition()
-    {
-        // build the foreign key definitions
-        $fk = $this->buildForeignKeys($this->_options['table']);
-
-        $relations = $this->buildRelation($fk);
-
-        $columns['address'] = array('type'   => 'string',
-                                    'length' => 255,
-                                    'email'  => true,
-                                    'primary' => true);
-        $columns += $fk;
-        
-        $this->generateClassDefinition(array(), $columns, $relations);
-=======
-
-    public function buildRelation()
-    {
-    	  $this->buildForeignRelation('Emails');
-        $this->buildLocalRelation();
-    }
-    
-    public function setTableDefinition()
-    {
-        $this->hasColumn('address', 'string', 255, array('email'  => true,
-                                                         'primary' => true));
->>>>>>> 91eabf5f
-    }
-}
-</code>
-
-++ Nesting plugins
-<<<<<<< HEAD
-
-
-=======
-
-Below is an example of several behaviors to give a complete wiki database that is versionable, searchable, sluggable, 
-and full I18n.
-
-<code type="php">
-class Wiki extends Doctrine_Record
-{
-    public function setTableDefinition()
-    {
-        $this->hasColumn('title', 'string', 255);
-        $this->hasColumn('content', 'string');
-    }
-
-    public function setUp()
-    {
-        $options = array('fields' => array('title', 'content'));
-        $auditLog = new Doctrine_Template_Versionable($options);
-        $search = new Doctrine_Template_Searchable($options);
-        $slug = new Doctrine_Template_Sluggable(array('fields' => array('title')));
-        $i18n = new Doctrine_Template_I18n($options);
-
-        $i18n->addChild($auditLog)
-             ->addChild($search)
-             ->addChild($slug);
-
-        $this->actAs($i18n);
-
-        $this->actAs('Timestampable');
-    }
-}
-</code>
-
-<code type="yaml">
----
-WikiTest:
-  actAs:
-    I18n:
-      fields: [title, content]
-      actAs:
-        Versionable:
-          fields: [title, content]
-        Searchable:
-          fields: [title, content]
-        Sluggable:
-          fields: [title]
-  columns:
-    title: string(255)
-    content: string
-</code>
->>>>>>> 91eabf5f
+This chapter describes the usage of various plugins availible for Doctrine. You'll also learn how to create your own 
+plugins. In order to grasp the concepts of this chapter you should already be familiar with the theory behind 
+Doctrine_Template and Doctrine_Record_Generator. When refering to plugins we refer to class packages that use 
+templates, generators and listeners extensively. All the introduced components in this chapter can be considered 
+'core' plugins, that means they reside at the Doctrine main repository. There are other official plugins too which 
+can be found at the homesite of the Sensei project (www.sensei-project.org).
+
+Usually plugins use generators side-to-side with template classes (classes that extend Doctrine_Template). The common 
+workflow is:
+
+# A new template is being initiliazed
+# The template creates the generator and calls initialize() method
+# The template is attached to given class
+
+As you may already know templates are used for adding common definitions and options to record classes. The purpose of 
+generators is much more complex. Usually they are being used for creating generic record classes dynamically. The 
+definitions of these generic classes usually depend on the owner class. For example the columns of the auditlog 
+versioning class are the columns of the parent class with all the sequence and autoincrement definitions removed.
+
+
+++ Internationalization with I18n
+
+Doctrine_I18n package is a plugin for Doctrine that provides internationalization support for record classes. In the 
+following example we have a NewsItem class with two fields 'title' and 'content'. We want to have the field 'title' 
+with different languages support. This can be achieved as follows:
+
+<code type="php">
+class NewsItem extends Doctrine_Record
+{
+    public function setTableDefinition()
+    {
+        $this->hasColumn('title', 'string', 200);
+        $this->hasColumn('content', 'string');
+    }
+
+    public function setUp()
+    {
+        $this->actAs('I18n', array('fields' => array('title')));
+    }
+}
+</code>
+
+Now the first time you initialize a new NewsItem record Doctrine initializes the plugin that builds the followings 
+things:
+
+1. Record class called NewsItemTranslation
+2. Bi-directional relations between NewsItemTranslation and NewsItem
+
++++ Creating the I18n table
+
+The I18n table can be created as follows:
+
+<code type="php">
+$conn->setAttribute(Doctrine::ATTR_EXPORT, Doctrine::EXPORT_ALL);
+
+$conn->export->exportClasses(array('NewsItem'));
+</code>
+
+The following code example executes two sql statements. When using mysql those statements would look like:
+
+<code>
+CREATE TABLE news_item (id INT NOT NULL AUTO_INCREMENT, content TEXT)
+CREATE TABLE news_item_translation (id INT NOT NULL, title VARCHAR(200), lang VARCHAR(20))
+</code>
+
+Notice how the field 'title' is not present in the news_item table. Since its present in the translation table it would 
+be a waste of resources to have that same field in the main table. Basically Doctrine always automatically removes all 
+translated fields from the main table.
+
++++ Using I18n
+
+In the following example we add some data with finnish and english translations:
+
+<code type="php">
+$item = new NewsItem();
+$item->content = 'This is some content. This field is not being translated.';
+
+$item->Translation['FI']->title = 'Joku otsikko';
+$item->Translation['EN']->title = 'Some title';
+$item->save();
+</code>
+
+Now lets find all items and their finnish translations:
+
+<code type="php">
+$items = Doctrine_Query::create()
+         ->from('NewsItem n')
+         ->leftJoin('n.Translation t INDEXBY t.lang')
+         ->where('t.lang = ?')
+         ->execute(array('FI'));
+
+$items[0]->Translation['FI']->title; // 'joku otsikko'
+</code>
+
+
+++ AuditLog and versioning
+Doctrine_AuditLog provides a full versioning solution. Lets say we have a NewsItem class that we want to be versioned. 
+This functionality can be applied by simply adding $this->actAs('Versionable') into your record setup. 
+
+<code type="php">
+class NewsItem extends Doctrine_Record
+{
+    public function setTableDefinition()
+    {
+        $this->hasColumn('title', 'string', 200);
+        $this->hasColumn('content', 'string');
+        // the versioning plugin needs version column
+        $this->hasColumn('version', 'integer');
+    }
+
+    public function setUp()
+    {
+        $this->actAs('Versionable');
+    }
+}
+</code>
+
+Now when we have defined this record to be versionable, Doctrine does internally the following things:
+
+* It creates a class called NewsItemVersion on-the-fly, the table this record is pointing at is news_item_version
+* Everytime a NewsItem object is deleted / updated the previous version is stored into news_item_version
+* Everytime a NewsItem object is updated its version number is increased.
+
++++ Creating the version table
+
+As with all other plugins, the plugin-table, in this case the table that holds the different versions, can be created 
+by enabling Doctrine::EXPORT_PLUGINS. The easiest way to set this is by setting the value of Doctrine::ATTR_EXPORT to 
+Doctrine::EXPORT_ALL. The following example shows the usage:
+
+<code type="php">
+$conn->setAttribute(Doctrine::ATTR_EXPORT, Doctrine::EXPORT_ALL);
+
+$conn->export->exportClasses(array('NewsItem'));
+</code>
+
+The following code example executes two sql statements. When using mysql those statements would look like:
+
+<code>
+CREATE TABLE news_item (id INT NOT NULL AUTO_INCREMENT, title VARCHAR(200), content TEXT, version INTEGER)
+CREATE TABLE news_item_version (id INT NOT NULL, title VARCHAR(200), content TEXT, version INTEGER)
+</code>
+
++++ Using versioning
+
+<code type="php">
+$newsItem = new NewsItem();
+$newsItem->title = 'No news is good news';
+$newsItem->content = 'All quiet on the western front';
+
+$newsItem->save();
+$newsItem->version; // 1
+
+$newsItem->title = 'A different title';
+$newsItem->save();
+$newsItem->version; // 2
+</code>
+
++++ Reverting changes
+
+Doctrine_Record provides a method called revert() which can be used for reverting to specified version. Internally 
+Doctrine queries the version table and fetches the data for given version. If the given version is not found a 
+Doctrine_Record_Exception is being thrown.
+
+<code type="php">
+$newsItem->revert(1);
+
+$newsItem->title; // No news is good news
+</code>
+
++++ Advanced usage
+
+There are many options for the versioning plugin. Sometimes you may want to use other version column than 'version'. 
+This can be achieved by giving the options parameter to actAs() method.
+
+<code type="php">
+class NewsItem extends Doctrine_Record
+{
+    public function setTableDefinition()
+    {
+        $this->hasColumn('title', 'string', 200);
+        $this->hasColumn('content', 'string');
+        // the versioning plugin needs version column
+        $this->hasColumn('news_version', 'integer');
+    }
+
+    public function setUp()
+    {
+        $this->actAs('Versionable', array('versionColumn' => 'news_version'));
+    }
+}
+</code>
+
+You can also control the name of the versioning record and the name of the version table with option attributes 
+'className' and 'tableName'.
+
+++ Soft-delete
+
+Soft-delete is a very simple model behavior which will overrides the delete() functionality and adds a delete 
+column. When delete() is called, instead of deleting the record from the database, a delete flag is set to 1. 
+Below is an example of how to create a model with the SoftDelete behavior being used.
+
+<code type="php">
+class SoftDeleteTest extends Doctrine_Record
+{
+    public function setTableDefinition()
+    {
+        $this->hasColumn('name', 'string', null, array('primary' => true));
+    }
+    
+    public function setUp()
+    {
+        $this->actAs('SoftDelete');
+    }
+}
+</code>
+
+<code type="yaml">
+---
+SoftDeleteTest:
+  actAs: [SoftDelete]
+  columns:
+    name:
+      type: string
+      primary: true
+</code>
+
+Now lets put the plugin in action.
+
+Note: You are required to enable DQL callbacks in order for all executed queries to have the dql callbacks 
+executed on them. In the SoftDelete behavior they are used to filter the select statements to exclude all 
+records where the deleted flag is set with an additional WHERE condition.
+
+<code type="php">
+// Enable dql callbacks.
+Doctrine_Manager::getInstance()->setAttribute('use_dql_callbacks', true);
+
+// save a new record
+$record = new SoftDeleteTest();
+$record->name = 'new record';
+$record->save();
+
+$record->delete();
+var_dump($record->deleted); // true
+
+// Querying for records excludes deleted records automatically.
+$q = Doctrine_Query::create()
+        ->from('SoftDeleteTest t');
+
+echo $q->count(); // This would be 0, it would exclude the record saved above because the delete flag was set
+// The following SQL would have been executed to get this count
+// SELECT COUNT(DISTINCT s.name) AS num_results FROM soft_delete_test s WHERE s.deleted = ? GROUP BY s.name
+
+echo $q->getSql(); // SELECT s.name AS s__name, s.something AS s__something, s.deleted AS s__deleted FROM soft_delete_test s WHERE s.deleted = ?
+</code>
+
+++ Creating plugins
+
+This subchapter provides you the means for creating your own plugins. Lets say we have various different Record 
+classes that need to have one-to-many emails. We achieve this functionality by creating a generic plugin which 
+creates Email classes on the fly.
+
+We start this task by creating a plugin called EmailPlugin with setTableDefinition() method. Inside the 
+setTableDefinition() method various helper methods can be used for easily creating the dynamic record definition. 
+Commonly the following methods are being used:
+
+public function initOptions()
+public function buildLocalRelation()
+public function buildForeignKeys(Doctrine_Table $table)
+public function buildForeignRelation($alias = null)
+public function buildRelation() // calls buildForeignRelation() and buildLocalRelation()
+
+<code type="php">
+class EmailPlugin extends Doctrine_Record_Generator
+{
+    public function initOptions()
+    {
+        $this->setOption('className', '%CLASS%Email');
+    }
+
+    public function buildRelation()
+    {
+    	  $this->buildForeignRelation('Emails');
+        $this->buildLocalRelation();
+    }
+    
+    public function setTableDefinition()
+    {
+        $this->hasColumn('address', 'string', 255, array('email'  => true,
+                                                         'primary' => true));
+    }
+}
+</code>
+
+++ Nesting plugins
+
+Below is an example of several behaviors to give a complete wiki database that is versionable, searchable, sluggable, 
+and full I18n.
+
+<code type="php">
+class Wiki extends Doctrine_Record
+{
+    public function setTableDefinition()
+    {
+        $this->hasColumn('title', 'string', 255);
+        $this->hasColumn('content', 'string');
+    }
+
+    public function setUp()
+    {
+        $options = array('fields' => array('title', 'content'));
+        $auditLog = new Doctrine_Template_Versionable($options);
+        $search = new Doctrine_Template_Searchable($options);
+        $slug = new Doctrine_Template_Sluggable(array('fields' => array('title')));
+        $i18n = new Doctrine_Template_I18n($options);
+
+        $i18n->addChild($auditLog)
+             ->addChild($search)
+             ->addChild($slug);
+
+        $this->actAs($i18n);
+
+        $this->actAs('Timestampable');
+    }
+}
+</code>
+
+<code type="yaml">
+---
+WikiTest:
+  actAs:
+    I18n:
+      fields: [title, content]
+      actAs:
+        Versionable:
+          fields: [title, content]
+        Searchable:
+          fields: [title, content]
+        Sluggable:
+          fields: [title]
+  columns:
+    title: string(255)
+    content: string
+</code>