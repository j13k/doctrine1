++ Introduction

Many times you may find classes having similar things within your models. These things may contain anything related to the 
schema of the component itself (relations, column definitions, index definitions etc.). One obvious way of refactoring the 
code is having a base class with some classes extending it.

However inheritance solves only a fraction of things. The following subchapters show how many times using 
Doctrine_Template is much more powerful and flexible than using inheritance.

Doctrine_Template is a class templating system. Templates are basically ready-to-use little components that your Record 
classes can load. When a template is being loaded its setTableDefinition() and setUp() methods are being invoked and the 
method calls inside them are being directed into the class in question.

++ Simple templates

In the following example we define a template called TimestampTemplate. Basically the purpose of this template is to add 
date columns 'created' and 'updated' to the record class that loads this template. Additionally this template uses a 
listener called Timestamp listener which updates these fields based on record actions.

<code type="php">
class TimestampListener extends Doctrine_Record_Listener
{
    public function preInsert(Doctrine_Event $event)
    {
        $event->getInvoker()->created = date('Y-m-d', time());
        $event->getInvoker()->updated = date('Y-m-d', time());
    }
    public function preUpdate(Doctrine_Event $event)
    {
        $event->getInvoker()->created = date('Y-m-d', time());
        $event->getInvoker()->updated = date('Y-m-d', time());
    }
}
class TimestampTemplate extends Doctrine_Template
{
    public function setTableDefinition()
    {
        $this->hasColumn('created', 'date');
        $this->hasColumn('updated', 'date');

        $this->setListener(new TimestampListener());
    }
}
</code>

Lets say we have a class called Blog that needs the timestamp functionality. All we need to do is to add loadTemplate() 
call in the class definition.

<code type="php">
class Blog extends Doctrine_Record
{
    public function setTableDefinition()
    {
        $this->hasColumn('title', 'string', 200);
        $this->hasColumn('content', 'string');
    }
    public function setUp()
    {
        $this->loadTemplate('TimestampTemplate');
    }
}
</code>


++ Templates with relations

Many times the situations tend to be much more complex than the situation in the previous chapter. You may have model 
classes with relations to other model classes and you may want to replace given class with some extended class.

Consider we have two classes, User and Email, with the following definitions:

<code type="php">
class User extends Doctrine_Record
{
    public function setTableDefinition()
    {
        $this->hasColumn('name', 'string');
    }
    public function setUp()
    {
        $this->hasMany('Email', array('local' => 'id', 'foreign' => 'user_id'));
    }
}
class Email extends Doctrine_Record
{
    public function setTableDefinition()
    {
        $this->hasColumn('address', 'string');
        $this->hasColumn('user_id', 'integer');
    }
    public function setUp()
    {
        $this->hasOne('User', array('local' => 'user_id', 'foreign' => 'id'));
    }
}
</code>

Now if we extend the User and Email classes and create, for example, classes ExtendedUser and ExtendedEmail, the 
ExtendedUser will still have a relation to the Email class - not the ExtendedEmail class. We could of course override 
the setUp() method of the User class and define relation to the ExtendedEmail class, but then we lose the whole point 
of inheritance. Doctrine_Template can solve this problem elegantly with its dependency injection solution.

In the following example we'll define two templates, UserTemplate and EmailTemplate, with almost identical definitions 
as the User and Email class had.

<code type="php">
class UserTemplate extends Doctrine_Template
{
    public function setTableDefinition()
    {
        $this->hasColumn('name', 'string');
    }
    public function setUp()
    {
        $this->hasMany('EmailTemplate as Email', array('local' => 'id', 'foreign' => 'user_id'));
    }
}
class EmailTemplate extends Doctrine_Template
{
    public function setTableDefinition()
    {
        $this->hasColumn('address', 'string');
        $this->hasColumn('user_id', 'integer');
    }
    public function setUp()
    {
        $this->hasOne('UserTemplate as User', array('local' => 'user_id', 'foreign' => 'id'));
    }
}
</code>

Notice how we set the relations. We are not pointing to concrete Record classes, rather we are setting the relations to 
templates. This tells Doctrine that it should try to find concrete Record classes for those templates. If Doctrine can't 
find these concrete implementations the relation parser will throw an exception, but before we go ahead of things, here 
are the actual record classes:

<code type="php">
class User extends Doctrine_Record
{
    public function setUp()
    {
        $this->loadTemplate('UserTemplate');
    }
}
class Email extends Doctrine_Record
{
    public function setUp()
    {
        $this->loadTemplate('EmailTemplate');
    }
}
</code>

Now consider the following code snippet. This does NOT work since we haven't yet set any concrete implementations for the 
templates.

<code type="php">
$user = new User();
$user->Email; // throws an exception
</code>

The following version works. Notice how we set the concrete implementations for the templates globally using 
Doctrine_Manager.

<code type="php">
$manager = Doctrine_Manager::getInstance();
$manager->setImpl('UserTemplate', 'User')
        ->setImpl('EmailTemplate', 'Email');

$user = new User();
$user->Email;
</code>

The implementations for the templates can be set at manager, connection and even at the table level.

++ Delegate methods

Besides from acting as a full table definition delegate system, Doctrine_Template allows the delegation of method calls. 
This means that every method within the loaded templates is available in the record that loaded the templates. Internally 
the implementation uses magic method called __call() to achieve this functionality.

Lets take an example: we have a User class that loads authentication functionality through a template.

<code type="php">
class User extends Doctrine_Record
{
    public function setTableDefinition()
    {
        $this->hasColumn('fullname', 'string', 30);
    }
    public function setUp()
    {
        $this->loadTemplate('AuthTemplate');
    }
}
class AuthTemplate extends Doctrine_Template
{
    public function setTableDefinition()
    {
        $this->hasColumn('username', 'string', 16);
        $this->hasColumn('password', 'string', 16);
    }
    public function login($username, $password)
    {
        // some login functionality here
    }
}
</code>

Now you can simply use the methods found in AuthTemplate within the User class as shown above.

<code type="php">
$user = new User();

$user->login($username, $password);
</code>

You can get the record that invoked the delegate method by using the getInvoker() method of Doctrine_Template. 
Consider the AuthTemplate example. If we want to have access to the User object we just need to do the following:

<code type="php">
class AuthTemplate extends Doctrine_Template
{
    public function setTableDefinition()
    {
        $this->hasColumn('username', 'string', 16);
        $this->hasColumn('password', 'string', 16);
    }
    public function login($username, $password)
    {
        // do something with the Invoker object here
        $object = $this->getInvoker();
    }
}
</code>

++ Working with multiple templates

Each class can consists of multiple templates. If the templates contain similar definitions the most recently loaded 
template always overrides the former.

++ Core Templates

Doctrine comes bundled with some templates that offer out of the box functionality for your models. You can enable these 
templates in your models very easily. You can do it directly in your Doctrine_Records or you can specify them in your 
yaml schema if you are managing your models with a yaml schema file.

+++ Versionable
<code type="php">
class User extends Doctrine_Record
{
    public function setTableDefinition()
    {
        $this->hasColumn('username', 'string', 125);
        $this->hasColumn('password', 'string', 255);
    }
    
    public function setUp()
    {
        $this->actAs('Versionable', array('versionColumn' => 'version', 'className' => '%CLASS%Version'));
    }
}
</code>

<code type="yaml">
---
User:
  actAs:
    Versionable:
      versionColumn: version
      className: %CLASS%Version
      auditLog: true # Can be used to optionally turn off the audit log history table
  columns:
    username:
      type: string(125)
    password:
      type: string(255)
</code>

+++ Timestampable

The 2nd argument array is not required. It defaults to all the values that are present in the example below.

<code type="php">                                              
class User extends Doctrine_Record
{
    public function setTableDefinition()
    {
        $this->hasColumn('username', 'string', 125);
        $this->hasColumn('password', 'string', 255);
    }
    
    public function setUp()
    {
<<<<<<< HEAD
        $this->actAs('Timestampable', array('created' =>  array('name'    =>  'created_at',
                                                                'type'    =>  'timestamp',
                                                                'format'  =>  'Y-m-d H:i:s',
                                                                'disabled' => false,
                                                                'options' =>  array()),
                                            'updated' =>  array('name'    =>  'updated_at',
                                                                'type'    =>  'timestamp',
                                                                'format'  =>  'Y-m-d H:i:s',
                                                                'disabled' => false,
                                                                'options' =>  array())));
=======
        $options = array('created' =>  array('name'          => 'created_at',    // Name of created column
                                             'type'          => 'timestamp',     // Doctrine column data type
                                             'options'       => array(),         // Array of options for column
                                             'format'        => 'Y-m-d H:i:s',   // Format of date used with PHP date() function(default)
                                             'disabled'      => false,           // Disable the created column(default)
                                             'expression'    => 'NOW()'),        // Update column with database expression(default=false)
                         'updated' =>  array('name'          => 'updated_at',    // Name of updated column(default)
                                             'type'          => 'timestamp',     // Doctrine column data type(default)
                                             'options'       => array(),         // Array of options for column(default)
                                             'format'        => 'Y-m-d H:i:s',   // Format of date used with PHP date() function(default)
                                             'disabled'      => false,           // Disable the updated column(default)
                                             'expression'    => 'NOW()',         // Use a database expression to set column(default=false)
                                             'onInsert'      => true));          // Whether or not to set column onInsert(default)

        $this->actAs('Timestampable', $options);
>>>>>>> 91eabf5f
    }
}
</code>

<code type="yaml">
---
User:
  actAs:
    Timestampable:
      created:
        name: created_at
        type: timestamp
        format:Y-m-d H:i:s
      updated:
        name: updated_at
        type: timestamp
        format: Y-m-d H:i:s
  columns:
    username:
      type: string(125)
    password:
      type: string(255)
</code>

If you are only interested in using only one of the columns, such as a created_at timestamp, but not a an updated_at 
field, set the flag disabled=>true for either of the fields as in the example below. 

<code type="yaml">
---
User:
  actAs:
    Timestampable:
      created:
        name: created_at
        type: timestamp
        format:Y-m-d H:i:s
      updated:
        disabled: true
  columns:
    username:
      type: string(125)
    password:
      type: string(255)
</code>

If you are only interested in using only one of the columns, such as a created_at timestamp, but not a an updated_at field, set the flag disabled=>true for either of the fields as in the example below. 

YAML Example
<code type="yaml">
---
User:
  actAs:
    Timestampable:
      created:
        name: created_at
        type: timestamp
        format:Y-m-d H:i:s
        options: []
      updated:
        disabled: true
  columns:
    username:
      type: string(125)
    password:
      type: string(255)
</code>

+++ Sluggable
If you do not specify the columns to create the slug from, it will default to just using the __toString() method on the 
model.

<code type="php">                                              
class User extends Doctrine_Record
{
    public function setTableDefinition()
    {
        $this->hasColumn('username', 'string', 125);
        $this->hasColumn('password', 'string', 255);
    }
    
    public function setUp()
    {
        $this->actAs('Sluggable', array('unique'    => true,
                                        'fields'    => array('username'),
                                        'canUpdate' => true));
    }
}
</code>

<code type="yaml">
---
User:
  actAs:
    Sluggable:
      unique: true
      fields: [username]
      canUpdate: true
  columns:
    username:
      type: string(125)
    password:
      type: string(255)
</code>

The unique flag will enforce that the slug created is unique. If it is not unique an auto incremented integer 
will be appended to the slug before saving to database.

The canUpdate flag will allow the users to manually set the slug value to be used when building the url friendly 
slug.

+++ I18n
<code type="php">
class User extends Doctrine_Record
{
    public function setTableDefinition()
    {
        $this->hasColumn('username', 'string', 125);
        $this->hasColumn('password', 'string', 255);
    }

    public function setUp()
    {
        $this->actAs('I18n', array('fields' => array('title')));
    }
}
</code>

<code type="yaml">
---
User:
  actAs:
    I18n:
      fields: [title]
  columns:
    username:
      type: string(125)
    password:
      type: string(255)
</code>

+++ NestedSet
<code type="php">
class User extends Doctrine_Record
{
    public function setTableDefinition()
    {
        $this->hasColumn('username', 'string', 125);
        $this->hasColumn('password', 'string', 255);
    }

    public function setUp()
    {
        $this->actAs('NestedSet', array('hasManyRoots' => true, 'rootColumnName' => 'root_id'));
    }
}
</code>

<code type="yaml">
---
User:
  actAs:
    NestedSet:
      hasManyRoots: true
      rootColumnName: root_id
  columns:
    username:
      type: string(125)
    password:
      type: string(255)
</code>

+++ Searchable
<code type="php">
class User extends Doctrine_Record
{
    public function setTableDefinition()
    {
        $this->hasColumn('username', 'string', 125);
        $this->hasColumn('password', 'string', 255);
    }

    public function setUp()
    {
        $this->actAs('Searchable', array('fields' => array('title', 'content')));
    }
}
</code>

<code type="yaml">
---
User:
  actAs:
    Searchable:
      fields: [title, content]
  columns:
    username:
      type: string(125)
    password:
      type: string(255)
</code>

+++ Geographical

The below is only a demo. The geographical behavior can be used with any data record for determining the number of miles 
or kilometers between 2 records.

<code type="php">
<?php
class Zipcode extends Doctrine_Record
{
  public function setTableDefinition()
  {
    $this->hasColumn('zipcode', 'string', 255);
    $this->hasColumn('city', 'string', 255);
    $this->hasColumn('state', 'string', 2);
    $this->hasColumn('county', 'string', 255);
    $this->hasColumn('zip_class', 'string', 255);
  }

  public function setUp()
  {
    parent::setUp();
    $this->actAs('Geographical');
  }
}
</code>

<code type="yaml">
Zipcode:
  actAs: [Geographical]
  columns:
    zipcode: string(255)
    city: string(255)
    state: string(2)
    county: string(255)
    zip_class: string(255)
</code>

The geographical plugin automatically adds the latitude and longitude columns to the records used for calculating distance 
between 2 records.

Usage
<code type="php">
$zipcode1 = Doctrine::getTable('Zipcode')->findOneByZipcode('37209');
$zipcode2 = Doctrine::getTable('Zipcode')->findOneByZipcode('37388');

// get distance between to zipcodes
echo $zipcode1->getDistance($zipcode2, $kilometers = false);

// Get the 50 closest zipcodes that are not in the same city
$query = $zipcode1->getDistanceQuery();
$query->orderby('miles asc');
$query->addWhere($query->getRootAlias() . '.city != ?', $zipcode1->city);
$query->limit(50);

$result = $query->execute();

foreach ($result as $zipcode) {
  echo $zipcode->city . " - " . $zipcode->miles . "<br/>"; // $zipcode->kilometers
}
</code>

Get some sample zip code data to test this

http://www.populardata.com/zip_codes.zip

Download and import the csv file with the following code

<code type="php">
function parseCsvFile($file, $columnheadings = false, $delimiter = ',', $enclosure = "\"")
{
    $row = 1;
    $rows = array();
    $handle = fopen($file, 'r');
   
    while (($data = fgetcsv($handle, 1000, $delimiter, $enclosure)) !== FALSE) {
   
        if (!($columnheadings == false) && ($row == 1)) {
            $headingTexts = $data;
        } elseif (!($columnheadings == false)) {
            foreach ($data as $key => $value) {
                unset($data[$key]);
                $data[$headingTexts[$key]] = $value;
            }
            $rows[] = $data;
        } else {
            $rows[] = $data;
        }
        $row++;
    }
   
    fclose($handle);
    return $rows;
}

$array = parseCsvFile('zipcodes.csv', false);

foreach ($array as $key => $value) {
    $zipcode = new Zipcode();
    $zipcode->fromArray($value);
    $zipcode->save();
}
</code><|MERGE_RESOLUTION|>--- conflicted
+++ resolved
@@ -292,18 +292,6 @@
     
     public function setUp()
     {
-<<<<<<< HEAD
-        $this->actAs('Timestampable', array('created' =>  array('name'    =>  'created_at',
-                                                                'type'    =>  'timestamp',
-                                                                'format'  =>  'Y-m-d H:i:s',
-                                                                'disabled' => false,
-                                                                'options' =>  array()),
-                                            'updated' =>  array('name'    =>  'updated_at',
-                                                                'type'    =>  'timestamp',
-                                                                'format'  =>  'Y-m-d H:i:s',
-                                                                'disabled' => false,
-                                                                'options' =>  array())));
-=======
         $options = array('created' =>  array('name'          => 'created_at',    // Name of created column
                                              'type'          => 'timestamp',     // Doctrine column data type
                                              'options'       => array(),         // Array of options for column
@@ -319,7 +307,6 @@
                                              'onInsert'      => true));          // Whether or not to set column onInsert(default)
 
         $this->actAs('Timestampable', $options);
->>>>>>> 91eabf5f
     }
 }
 </code>
@@ -356,28 +343,6 @@
         name: created_at
         type: timestamp
         format:Y-m-d H:i:s
-      updated:
-        disabled: true
-  columns:
-    username:
-      type: string(125)
-    password:
-      type: string(255)
-</code>
-
-If you are only interested in using only one of the columns, such as a created_at timestamp, but not a an updated_at field, set the flag disabled=>true for either of the fields as in the example below. 
-
-YAML Example
-<code type="yaml">
----
-User:
-  actAs:
-    Timestampable:
-      created:
-        name: created_at
-        type: timestamp
-        format:Y-m-d H:i:s
-        options: []
       updated:
         disabled: true
   columns:
