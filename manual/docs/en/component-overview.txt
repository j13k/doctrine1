++ Record
{{Doctrine_Record}} is one of the most essential components of Doctrine ORM. The class is a wrapper for database row but 
along with that it speficies what relations it has
on other components and what columns it has. It may access the related components, hence its refered as an ActiveRecord.

The classes that inherit {{Doctrine_Record}} are called components. There should be atleast one component for each 
database table.

You can instantiate and use your models like the following below.

<code type="php">
$user = new User();

// records support array access
$user['name'] = 'John Locke';

// save user into database
$user->save();
</code>

Every record has an object identifier, which is an internal unique identifier. You can get the object identifier with 
the oid() method. Basically two objects are considered the same if they share the same object identifier.


+++ Properties

Each assigned column property of {{Doctrine_Record}} represents a database table column. As you've learned in the 
previous chapters the column definitions can be achieved with the hasColumn() method. Now accessing the columns is 
easy. You can use any of the means described above. The recommended way is using the ArrayAccess as it makes it easy 
to switch between record and array fetching when needed.

<code type="php">
$table = Doctrine::getTable('User');

$user = $table->find(3);

// access property through overloading

$name = $user->name;

// access property with get()

$name = $user->get("name");

// access property with ArrayAccess interface

$name = $user['name'];
</code>

Iterating trhough the properties of a record can be done in similar way as iterating through an array - by using the 
foreach construct. This is possible since {{Doctrine_Record}} implements a magic IteratorAggregate interface.

<code type="php">
foreach ($user as $field => $value) {

}
</code>

As with arrays you can use the isset() for checking if given property exists and unset() for setting given property to 
null.

<code type="php">
// checking if property called 'name' exists
if (isset($user['name'])) {

}

// unsetting name property
unset($user['name']);
</code>

When you have set values for record properties you can get an array of the modified fields and values using 
{{Doctrine_Record::modifiedFields()}}

<code type="php">
$user['name'] = 'Jack Daniels';

$user['age'] = 100;

print_r($user->modifiedFields()); // array('name' => 'Jack Daniels', 'age' => 100);

$user->isModified(); // true
</code>

Sometimes you may want to retrieve the column count of given record. In order to do this you can simply pass the record 
as an argument for the count() function. This is possible since {{Doctrine_Record}} implements a magic Countable 
interface. The other way would be calling the count() method.

<code type="php">
// get the number of columns

$colCount = $record->count();

$colCount = count($record);
</code>


{{Doctrine_Record}} offers a special method for accessing the identifier of given record. This method is called 
identifier() and it returns an array with identifier field names as keys and values as the associated property values.
<code type="php">
$user['name'] = 'Jack Daniels';

$user->save();

$user->identifier(); // array('id' => 1)
</code>

A common case is that you have an array of values which you need to assign to a given record. It may feel awkward and 
clumsy to set these values separately. No need to worry though, {{Doctrine_Record}} offers a way for merging given 
array to property values.

The merge() method iterates through the properties of given record and assigns the values of given array to the 
associated properties.

<code type="php">
$values = array('name' => 'someone',
                'age'  => 11,
                'unknownproperty' => '...');

// notice that here the unknownproperty won't get assigned 
// as the User class doesn't have a column with that name
$user->merge($values);

print $user->name; // someone
print $user->age; // 11

print $user->unknownproperty; // throws exception
</code> 


+++ Retrieving existing records

Doctrine provides many ways for record retrieval. The fastest ways for retrieving existing records are the finder 
methods provided by {{Doctrine_Table}}. If you need to use more complex queries take a look at the DQL API.

<code type="php">
$table = Doctrine::getTable("User");

// find by primary key

$user = $table->find(2);
if ($user !== false)
    print $user->name;

// get all users
$users = $table->findAll();
foreach($users as $user) {
    print $user->name;
}

// finding by dql
$users = $table->findByDql("name LIKE '%John%'");
foreach($users as $user) {
    print $user->created;
}

// finding with magic accessors
$user = $table->findOneByName('jon'); // find user named jon
$users = $table->findByAge(10); // find users with age of 10

// finding objects with DQL

$users = Doctrine_Query::create()->from('User u')->where("u.name LIKE '%John%'")->execute();
</code>

+++ Updating records

Updating objects is very easy, you just call the {{Doctrine_Record::save()}} method. The other way is to call 
{{Doctrine_Connection::flush()}} which saves all objects. It should be noted though that flushing is a much 
heavier operation than just calling save method.

<code type="php">
$table = Doctrine::getTable('User');

$user = $table->find(2);

if($user !== false) {
    $user->name = 'Jack Daniels';
    
    $user->save();
}
</code>

Sometimes you may want to do a direct update. In direct update the objects aren't loaded from database, rather the 
state of the database is directly updated. In the following example we use DQL UPDATE statement to update all users.


<code type="php">
// make all usernames lowercased
Doctrine_Query::create()
  ->update('User u')
  ->set('u.name', 'LOWER(u.name)')
  ->execute();
</code>

+++ Refreshing records

Sometimes you may want to refresh your record with data from the database, use
 {{Doctrine_Record::refresh()}}.

<code type="php">
$user = Doctrine::getTable('User')->find(2);
$user->name = 'New name';
// oups, I want to refresh the name
$user->refresh();
</code>

++++ Refreshing relationships

The {{Doctrine_Record::refresh($deep = false)}} method can also refresh the 
already loaded record relationships, but you need to specify them on the
original query.

<code type="php">
$user = Doctrine_Query::create()
    ->from('User u')
    ->leftJoin('u.Groups')
    ->where('id = ?')
    ->fetchOne(array(1));

$group = Doctrine_Query::create()
    ->from('Group g')
    ->leftJoin('g.Users')
    ->where('id = ?')
    ->fetchOne(array(1));

$userGroup = new UserGroup();
$userGroup->user_id = $user->id;
$userGroup->group_id = $group->id;
$userGroup->save();

// get new group on user
$user->refresh(true);
// get new user on group
$group->refresh(true);
</code>

You can also lazily refresh individual relationships or all defined relationships 
of a model using  {{Doctrine_Record::refreshRelated($name = null)}}.

<code type="php">
$user = Doctrine::getTable('User')->findOneByName('jon');
$user->refreshRelated(); // Will lazily load all defined relationships

$user->refreshRelated('Phonenumber'); // Will lazily load the Phonenumber relationship
</code>

+++ Refreshing records

Sometimes you may want to refresh your record with data from the database, use {{Doctrine_Record::refresh()}}.

<code type="php">
$user = $conn->getTable('User')->find(2);
$user->name = 'New name';
// oups, I want to refresh the name
$user->refresh();
</code>

++++ Refreshing relationships

The {{Doctrine_Record::refresh()}} method can also refresh record relationships, but you need to specify them on the query.

<code type="php">
$user = Doctrine_Query::create()
    ->from('User')
    ->leftJoin('Groups')
    ->where('id = ?')
    ->fetchOne(array(1));

$group = Doctrine_Query::create()
    ->from('Group')
    ->leftJoin('Users')
    ->where('id = ?')
    ->fetchOne(array(1));

$userGroup = new UserGroup();
$userGroup->user_id = $user->id;
$userGroup->group_id = $group->id;
$userGroup->save();

// get new group on user
$user->refresh(true);
// get new user on group
$group->refresh(true);
</code>

+++ Deleting records

Deleting records in Doctrine is handled by {{Doctrine_Record::delete()}}, {{Doctrine_Collection::delete()}} and 
{{Doctrine_Connection::delete()}} methods.

<code type="php">
$table = Doctrine::getTable("User");

$user = $table->find(2);

// deletes user and all related composite objects
if($user !== false)
    $user->delete();


$users = $table->findAll();


// delete all users and their related composite objects
$users->delete();
</code>

+++ Using expression values

There might be situations where you need to use SQL expressions as values of columns. This can be achieved by using 
Doctrine_Expression which converts portable DQL expressions to your native SQL expressions.

Lets say we have a class called event with columns timepoint(datetime) and name(string). Saving the record with the 
current timepoint can be achieved as follows:
<code type="php">
$event = new Event();
$event->name = 'Rock festival';
$event->timepoint = new Doctrine_Expression('NOW()');

$event->save();
</code>

The last line would execute sql (in sqlite):
<code>
INSERT INTO event (name, timepoint) VALUES ('Rock festival', 'NOW()')
</code>

+++ Getting record state

{{Every Doctrine_Record}} has a state. First of all records can be transient or persistent. Every record that is 
retrieved from database is persistent and every newly created record is considered transient. If a {{Doctrine_Record}} 
is retrieved from database but the only loaded property is its primary key, then this record has a state called proxy.

Every transient and persistent {{Doctrine_Record}} is either clean or dirty. {{Doctrine_Record}} is clean when none of 
its properties are changed and dirty when atleast one of its properties has changed. 

A record can also have a state called locked. In order to avoid infinite recursion in some rare circular reference cases 
Doctrine uses this state internally to indicate that a record is currently under a manipulation operation.

<code type="php">
$state = $record->state();

switch($state):
    case Doctrine_Record::STATE_PROXY:
        // record is in proxy state, 
        // meaning its persistent but not all of its properties are
        // loaded from the database
    break;
    case Doctrine_Record::STATE_TCLEAN:
        // record is transient clean,
        // meaning its transient and 
        // none of its properties are changed
    break;
    case Doctrine_Record::STATE_TDIRTY:
        // record is transient dirty,
        // meaning its transient and 
        // some of its properties are changed
    break;
    case Doctrine_Record::STATE_DIRTY:
        // record is dirty, 
        // meaning its persistent and 
        // some of its properties are changed
    break;
    case Doctrine_Record::STATE_CLEAN:
        // record is clean,
        // meaning its persistent and 
        // none of its properties are changed
    break;
    case Doctrine_Record::STATE_LOCKED:
        // record is locked
    break;
endswitch;
</code>


+++ Getting object copy

Sometimes you may want to get a copy of your object (a new object with all properties copied). Doctrine provides a simple 
method for this: {{Doctrine_Record::copy()}}.

<code type="php">
$copy = $user->copy();
</code>

<<<<<<< HEAD
Notice that copying the record with copy() returns a new record (state TDIRTY) with the values of the old record, and it copies the relations of that record. If you do not want to copy the relations too, you need to use copy(false).
=======
Notice that copying the record with copy() returns a new record (state TDIRTY) with the values of the old record, and it 
copies the relations of that record. If you do not want to copy the relations too, you need to use copy(false).
>>>>>>> 91eabf5f

<code type="php">
// get a copy of user without the relations
$copy = $user->copy(false);
</code>

+++ Saving a blank record

By default Doctrine doesn't execute when save() is being called on an unmodified record. There might be situations where 
you want to force-insert the record even if it has not been modified. This can be achieved by assigning the state of the 
record to Doctrine_Record::STATE_TDIRTY.

<code type="php">
$user = new User();
$user->state('TDIRTY');
$user->save();

$user->id; // 1
</code>

+++ Mapping custom values

There might be situations where you want to map custom values to records. For example values that depend on some outer 
sources and you only want these values to be availible at runtime not persisting those values into database. This can be 
achieved as follows:

<code type="php">
$user->mapValue('isRegistered', true);

$user->isRegistered; // true
</code>


+++ Serializing

Sometimes you may want to serialize your record objects (possibly for caching purposes). Records can be serialized, but 
remember: Doctrine cleans all relations, before doing this. So remember to persist your objects into database before 
serializing them.

<code type="php">
$string = serialize($user);

$user = unserialize($string);
</code>


+++ Checking existence

Very commonly you'll need to know if given record exists in the database. You can use the exists() method for checking if 
given record has a database row equivalent.

<code type="php">
$record = new User();

$record->exists(); // false

$record->name = 'someone';
$record->save();

$record->exists(); // true
</code>

+++ Function callbacks for columns

{{Doctrine_Record}} offers a way for attaching callback calls for column values. For example if you want to trim certain 
column, you can simply type:

<code type="php">
$record->call('trim', 'column1');
</code>

++ Collection

{{Doctrine_Collection}} is a collection of records (see {{Doctrine_Record}}). As with records the collections can be 
deleted and saved using {{Doctrine_Collection::delete()}} and {{Doctrine_Collection::save()}} accordingly.

When fetching data from database with either DQL API (see {{Doctrine_Query}}) or rawSql API (see {{Doctrine_RawSql}}) 
the methods return an instance of {{Doctrine_Collection}} by default.

The following example shows how to initialize a new collection:

<code type="php">
$conn = Doctrine_Manager::getInstance()
        ->openConnection(new PDO("dsn", "username", "pw"));

// initalizing a new collection
$users = new Doctrine_Collection(Doctrine::getTable('User'));

// alternative (propably easier)
$users = new Doctrine_Collection('User');

// adding some data
$users[0]->name = 'Arnold';

$users[1]->name = 'Somebody';

// finally save it!
$users->save();
</code>


+++ Accessing elements

You can access the elements of {{Doctrine_Collection}} with {{set()}} and {{get()}} methods or with {{ArrayAccess}} 
interface.

<code type="php">
$table = Doctrine::getTable("User");

$users = $table->findAll();

// accessing elements with ArrayAccess interface

$users[0]->name = "Jack Daniels";

$users[1]->name = "John Locke";

// accessing elements with get()

print $users->get(1)->name;
</code>


+++ Adding new elements

When accessing single elements of the collection and those elements (records) don't exist Doctrine auto-adds them. 

In the following example we fetch all users from database (there are 5) and then add couple of users in the collection.

As with PHP arrays the indexes start from zero.

<code type="php">
$users = $table->findAll();

print count($users); // 5

$users[5]->name = "new user 1";
$users[6]->name = "new user 2";
</code>


+++ Getting collection count

The {{Doctrine_Collection}} method {{count()}} returns the number of elements currently in the collection.

<code type="php">
$users = $table->findAll();

print $users->count();
</code>

Since {{Doctrine_Collection}} implements Countable interface a valid alternative for the previous example is to simply 
pass the collection as an argument for the count() function.

<code>
print count($users); // Doctrine_Collection implements Countable interface
</code>


+++ Saving the collection

Similar to {{Doctrine_Record}} the collection can be saved by calling the {{save()}} method. When save() gets called 
Doctrine issues save() operations an all records and wraps the whole procedure in a transaction.

<code type="php">
$users = $table->findAll();

$users[0]->name = 'Jack Daniels';

$users[1]->name = 'John Locke';

$users->save();
</code>


+++ Deleting collection

Doctrine Collections can be deleted in very same way is Doctrine Records you just call {{delete()}} method. As for all 
collections Doctrine knows how to perform single-shot-delete meaning it only performs one database query for the each 
collection. 

For example if we have collection of users. When deleting the collection
of users doctrine only performs one query for this whole transaction. The query would look something like:

<code type="sql">
DELETE FROM user WHERE id IN (1,2,3, ... ,N)
</code>

+++ Key mapping

Sometimes you may not want to use normal indexing for collection elements. For example in some cases mapping primary keys 
as collection keys might be useful. The following example demonstrates how this can be achieved.

<code type="php">
// mapping id column

$user = new User();

$user->setAttribute(Doctrine::ATTR_COLL_KEY, 'id');

// now user collections will use the values of
// id column as element indexes

$users = Doctrine::getTable('User')->findAll();

foreach($users as $id => $user) {
    print $id . $user->name;
}

// mapping name column

$user = new User();

$user->setAttribute(Doctrine::ATTR_COLL_KEY, 'name');

// now user collections will use the values of
// name column as element indexes

$users = Doctrine::getTable('User')->findAll();

foreach($users as $name => $user) {
    print $name . $user->type;
}
</code>


+++ Loading related records

Doctrine provides means for efficiently retrieving all related records for all record elements. That means when you have 
for example a collection of users you can load all phonenumbers for all users by simple calling the {{loadRelated()}} 
method.

However, in most cases you don't need to load related elements explicitly, rather what you should do is try to load 
everything at once by using the DQL API and JOINS.

The following example uses three queries for retrieving users, their phonenumbers and the groups they belong to.

<code type="php">
$users = Doctrine_Query::create()
          ->from('User u')
          ->execute();

// now lets load phonenumbers for all users

$users->loadRelated('Phonenumber');

foreach($users as $user) {
    print $user->Phonenumber[0]->phonenumber;
    // no additional db queries needed here
}

// the loadRelated works an any relation, even associations:

$users->loadRelated('Group');

foreach($users as $user) {
    print $user->Group[0]->name;
}
</code>

The example below shows how to do this more efficiently by using the DQL API.

<code type="php">
// load everything here
$users = Doctrine_Query::create()
          ->from('User u')
          ->leftJoin('u.Phonenumber p')
          ->leftJoin('u.Group g')
          ->execute();

foreach($users as $user) {
    // no additional db queries needed here
    print $user->Phonenumber->phonenumber;

    print $user->Group->name;
}
</code>

++ Connection

Doctrine_Connection is a wrapper for database connection. It handles several things: 

*  Handles database portability things missing from PDO (eg. {{LIMIT}} / {{OFFSET}} emulation)
*  Keeps track of {{Doctrine_Table}} objects
*  Keeps track of records
*  Keeps track of records that need to be updated / inserted / deleted
*  Handles transactions and transaction nesting
*  Handles the actual querying of the database in the case of {{INSERT}} / {{UPDATE}} / {{DELETE}} operations
*  Can query the database using the DQL API (see {{Doctrine_Query}})
*  Optionally validates transactions using {{Doctrine_Validator}} and gives full information of possible errors.


+++ Available drivers

Doctrine has drivers for every PDO-supported database. The supported databases are:

* FreeTDS / Microsoft SQL Server / Sybase
* Firebird/Interbase 6
* Informix
* Mysql
* Oracle
* Odbc
* PostgreSQL
* Sqlite


+++ Getting a table object

In order to get table object for specified record just call {{Doctrine_Record::getTable()}} or 
{{Doctrine_Connection::getTable()}}.

<code type="php">
$manager = Doctrine_Manager::getInstance();

// open new connection

$conn = $manager->openConnection(new PDO('dsn','username','password'));

// getting a table object

$table = Doctrine::getTable('User');
</code>


+++ Flushing the connection

Creating new record (database row) is very easy. You can either use the {{Doctrine_Connection::create()}} or 
{{Doctrine_Table::create()}} method to do this or just simply use the new operator.

<code type="php">
$user = new User();
$user->name = 'Jack';

$group = $conn->create('Group');
$group->name = 'Drinking Club';

// saves all the changed objects into database

$conn->flush();
</code>


+++ Querying the database

{{Doctrine_Connection::query()}} is a simple method for efficient object retrieval. It takes one parameter (DQL query) 
and optionally prepared statement params.

<code type="php">

// select all users

$users = Doctrine_Query::create()
          ->from('User u')
          ->execute();

// select all users where user email is jackdaniels@drinkmore.info

$users = Doctrine_Query::create()
          ->from('User u')
          ->leftJoin('u.Email e')
          ->where('e.address = ?', 'jackdaniels@drinkmore.info')
          ->execute();

// using prepared statements

$users = Doctrine_Query::create()
          ->from('User u')
          ->where('u.name = ?', array('Jack'))
          ->execute();
</code>

++ Table
{{Doctrine_Table}} holds the schema information specified by the given component (record). For example if you have a 
User class that extends Doctrine_Record, each schema definition call gets delegated to a unique table object that holds 
the information for later use.

Each {{Doctrine_Table}} is registered by {{Doctrine_Connection}}, which means you can retrieve the tables from the 
connection by calling the getTable() method with the appropriate component name.

For example, lets say we want to retrieve the table object for the User class. We can do this by simply giving the 'User' 
as the first argument for the getTable() method.

<code>
// get the current connection
$conn = Doctrine_Manager::connection();

$table = Doctrine::getTable('User');
</code>

+++ Getting column information

You can retrieve the column definitions set in {{Doctrine_Record}} by using the appropriate {{Doctrine_Table}} methods. 
If you need all information of all columns you can simply use:

<code type="php">
// getting all information of all columns
$columns = $table->getColumns();
</code>

Sometimes this can be an overkill. The following example shows how to retrieve the column names as an array:

<code>
// getting column names
$names = $table->getColumnNames();
</code>

+++ Getting relation information


+++ Finder methods

{{Doctrine_Table}} provides basic finder methods. These finder methods are very fast and should be used if you only need 
to fetch data from one database table. If you need queries that use several components (database tables) use 
{{Doctrine_Connection::query()}}.

<code type="php">
$table = Doctrine::getTable('User');

// find by primary key

$user = $table->find(2);

if($user !== false)
    print $user->name;


// get all users
foreach($table->findAll() as $user) {
    print $user->name;
}

// finding by dql
foreach($table->findByDql("name LIKE '%John%'") as $user) {
    print $user->created;
}
</code>


++++ Custom table classes

Adding custom table classes is very easy. Only thing you need to do is name the classes as {{[componentName]Table}} 
and make them inherit {{Doctrine_Table}}.

<code type="php">

// valid table object

class UserTable extends Doctrine_Table 
{
}

// not valid [doesn't extend Doctrine_Table]
class GroupTable { }
</code>


+++ Custom finders

You can add custom finder methods to your custom table object. These finder methods may use fast {{Doctrine_Table}} 
finder methods or DQL API ({{Doctrine_Connection::query()}}).

<code type="php">
class UserTable extends Doctrine_Table {
    /**
     * you can add your own finder methods here
     */
    public function findByName($name) {
        return Doctrine_Query::create()
                ->from('User u')
                ->where('u.name LIKE ?', "%$name%")
                ->execute();
    }
}
class User extends Doctrine_Record { }

$conn = Doctrine_Manager::getInstance()->openConnection('mysql://username:password@localhost/dbname');

// doctrine will now check if a class called UserTable exists 
// and if it inherits Doctrine_Table

$table   = Doctrine::getTable('User');

print get_class($table); // UserTable

$users   = $table->findByName("Jack");

</code>

++ Validators
++ Profiler
++ Locking manager
<<<<<<< HEAD
++ View


=======
++ View
>>>>>>> 91eabf5f
<|MERGE_RESOLUTION|>--- conflicted
+++ resolved
@@ -1,889 +1,840 @@
-++ Record
-{{Doctrine_Record}} is one of the most essential components of Doctrine ORM. The class is a wrapper for database row but 
-along with that it speficies what relations it has
-on other components and what columns it has. It may access the related components, hence its refered as an ActiveRecord.
-
-The classes that inherit {{Doctrine_Record}} are called components. There should be atleast one component for each 
-database table.
-
-You can instantiate and use your models like the following below.
-
-<code type="php">
-$user = new User();
-
-// records support array access
-$user['name'] = 'John Locke';
-
-// save user into database
-$user->save();
-</code>
-
-Every record has an object identifier, which is an internal unique identifier. You can get the object identifier with 
-the oid() method. Basically two objects are considered the same if they share the same object identifier.
-
-
-+++ Properties
-
-Each assigned column property of {{Doctrine_Record}} represents a database table column. As you've learned in the 
-previous chapters the column definitions can be achieved with the hasColumn() method. Now accessing the columns is 
-easy. You can use any of the means described above. The recommended way is using the ArrayAccess as it makes it easy 
-to switch between record and array fetching when needed.
-
-<code type="php">
-$table = Doctrine::getTable('User');
-
-$user = $table->find(3);
-
-// access property through overloading
-
-$name = $user->name;
-
-// access property with get()
-
-$name = $user->get("name");
-
-// access property with ArrayAccess interface
-
-$name = $user['name'];
-</code>
-
-Iterating trhough the properties of a record can be done in similar way as iterating through an array - by using the 
-foreach construct. This is possible since {{Doctrine_Record}} implements a magic IteratorAggregate interface.
-
-<code type="php">
-foreach ($user as $field => $value) {
-
-}
-</code>
-
-As with arrays you can use the isset() for checking if given property exists and unset() for setting given property to 
-null.
-
-<code type="php">
-// checking if property called 'name' exists
-if (isset($user['name'])) {
-
-}
-
-// unsetting name property
-unset($user['name']);
-</code>
-
-When you have set values for record properties you can get an array of the modified fields and values using 
-{{Doctrine_Record::modifiedFields()}}
-
-<code type="php">
-$user['name'] = 'Jack Daniels';
-
-$user['age'] = 100;
-
-print_r($user->modifiedFields()); // array('name' => 'Jack Daniels', 'age' => 100);
-
-$user->isModified(); // true
-</code>
-
-Sometimes you may want to retrieve the column count of given record. In order to do this you can simply pass the record 
-as an argument for the count() function. This is possible since {{Doctrine_Record}} implements a magic Countable 
-interface. The other way would be calling the count() method.
-
-<code type="php">
-// get the number of columns
-
-$colCount = $record->count();
-
-$colCount = count($record);
-</code>
-
-
-{{Doctrine_Record}} offers a special method for accessing the identifier of given record. This method is called 
-identifier() and it returns an array with identifier field names as keys and values as the associated property values.
-<code type="php">
-$user['name'] = 'Jack Daniels';
-
-$user->save();
-
-$user->identifier(); // array('id' => 1)
-</code>
-
-A common case is that you have an array of values which you need to assign to a given record. It may feel awkward and 
-clumsy to set these values separately. No need to worry though, {{Doctrine_Record}} offers a way for merging given 
-array to property values.
-
-The merge() method iterates through the properties of given record and assigns the values of given array to the 
-associated properties.
-
-<code type="php">
-$values = array('name' => 'someone',
-                'age'  => 11,
-                'unknownproperty' => '...');
-
-// notice that here the unknownproperty won't get assigned 
-// as the User class doesn't have a column with that name
-$user->merge($values);
-
-print $user->name; // someone
-print $user->age; // 11
-
-print $user->unknownproperty; // throws exception
-</code> 
-
-
-+++ Retrieving existing records
-
-Doctrine provides many ways for record retrieval. The fastest ways for retrieving existing records are the finder 
-methods provided by {{Doctrine_Table}}. If you need to use more complex queries take a look at the DQL API.
-
-<code type="php">
-$table = Doctrine::getTable("User");
-
-// find by primary key
-
-$user = $table->find(2);
-if ($user !== false)
-    print $user->name;
-
-// get all users
-$users = $table->findAll();
-foreach($users as $user) {
-    print $user->name;
-}
-
-// finding by dql
-$users = $table->findByDql("name LIKE '%John%'");
-foreach($users as $user) {
-    print $user->created;
-}
-
-// finding with magic accessors
-$user = $table->findOneByName('jon'); // find user named jon
-$users = $table->findByAge(10); // find users with age of 10
-
-// finding objects with DQL
-
-$users = Doctrine_Query::create()->from('User u')->where("u.name LIKE '%John%'")->execute();
-</code>
-
-+++ Updating records
-
-Updating objects is very easy, you just call the {{Doctrine_Record::save()}} method. The other way is to call 
-{{Doctrine_Connection::flush()}} which saves all objects. It should be noted though that flushing is a much 
-heavier operation than just calling save method.
-
-<code type="php">
-$table = Doctrine::getTable('User');
-
-$user = $table->find(2);
-
-if($user !== false) {
-    $user->name = 'Jack Daniels';
-    
-    $user->save();
-}
-</code>
-
-Sometimes you may want to do a direct update. In direct update the objects aren't loaded from database, rather the 
-state of the database is directly updated. In the following example we use DQL UPDATE statement to update all users.
-
-
-<code type="php">
-// make all usernames lowercased
-Doctrine_Query::create()
-  ->update('User u')
-  ->set('u.name', 'LOWER(u.name)')
-  ->execute();
-</code>
-
-+++ Refreshing records
-
-Sometimes you may want to refresh your record with data from the database, use
- {{Doctrine_Record::refresh()}}.
-
-<code type="php">
-$user = Doctrine::getTable('User')->find(2);
-$user->name = 'New name';
-// oups, I want to refresh the name
-$user->refresh();
-</code>
-
-++++ Refreshing relationships
-
-The {{Doctrine_Record::refresh($deep = false)}} method can also refresh the 
-already loaded record relationships, but you need to specify them on the
-original query.
-
-<code type="php">
-$user = Doctrine_Query::create()
-    ->from('User u')
-    ->leftJoin('u.Groups')
-    ->where('id = ?')
-    ->fetchOne(array(1));
-
-$group = Doctrine_Query::create()
-    ->from('Group g')
-    ->leftJoin('g.Users')
-    ->where('id = ?')
-    ->fetchOne(array(1));
-
-$userGroup = new UserGroup();
-$userGroup->user_id = $user->id;
-$userGroup->group_id = $group->id;
-$userGroup->save();
-
-// get new group on user
-$user->refresh(true);
-// get new user on group
-$group->refresh(true);
-</code>
-
-You can also lazily refresh individual relationships or all defined relationships 
-of a model using  {{Doctrine_Record::refreshRelated($name = null)}}.
-
-<code type="php">
-$user = Doctrine::getTable('User')->findOneByName('jon');
-$user->refreshRelated(); // Will lazily load all defined relationships
-
-$user->refreshRelated('Phonenumber'); // Will lazily load the Phonenumber relationship
-</code>
-
-+++ Refreshing records
-
-Sometimes you may want to refresh your record with data from the database, use {{Doctrine_Record::refresh()}}.
-
-<code type="php">
-$user = $conn->getTable('User')->find(2);
-$user->name = 'New name';
-// oups, I want to refresh the name
-$user->refresh();
-</code>
-
-++++ Refreshing relationships
-
-The {{Doctrine_Record::refresh()}} method can also refresh record relationships, but you need to specify them on the query.
-
-<code type="php">
-$user = Doctrine_Query::create()
-    ->from('User')
-    ->leftJoin('Groups')
-    ->where('id = ?')
-    ->fetchOne(array(1));
-
-$group = Doctrine_Query::create()
-    ->from('Group')
-    ->leftJoin('Users')
-    ->where('id = ?')
-    ->fetchOne(array(1));
-
-$userGroup = new UserGroup();
-$userGroup->user_id = $user->id;
-$userGroup->group_id = $group->id;
-$userGroup->save();
-
-// get new group on user
-$user->refresh(true);
-// get new user on group
-$group->refresh(true);
-</code>
-
-+++ Deleting records
-
-Deleting records in Doctrine is handled by {{Doctrine_Record::delete()}}, {{Doctrine_Collection::delete()}} and 
-{{Doctrine_Connection::delete()}} methods.
-
-<code type="php">
-$table = Doctrine::getTable("User");
-
-$user = $table->find(2);
-
-// deletes user and all related composite objects
-if($user !== false)
-    $user->delete();
-
-
-$users = $table->findAll();
-
-
-// delete all users and their related composite objects
-$users->delete();
-</code>
-
-+++ Using expression values
-
-There might be situations where you need to use SQL expressions as values of columns. This can be achieved by using 
-Doctrine_Expression which converts portable DQL expressions to your native SQL expressions.
-
-Lets say we have a class called event with columns timepoint(datetime) and name(string). Saving the record with the 
-current timepoint can be achieved as follows:
-<code type="php">
-$event = new Event();
-$event->name = 'Rock festival';
-$event->timepoint = new Doctrine_Expression('NOW()');
-
-$event->save();
-</code>
-
-The last line would execute sql (in sqlite):
-<code>
-INSERT INTO event (name, timepoint) VALUES ('Rock festival', 'NOW()')
-</code>
-
-+++ Getting record state
-
-{{Every Doctrine_Record}} has a state. First of all records can be transient or persistent. Every record that is 
-retrieved from database is persistent and every newly created record is considered transient. If a {{Doctrine_Record}} 
-is retrieved from database but the only loaded property is its primary key, then this record has a state called proxy.
-
-Every transient and persistent {{Doctrine_Record}} is either clean or dirty. {{Doctrine_Record}} is clean when none of 
-its properties are changed and dirty when atleast one of its properties has changed. 
-
-A record can also have a state called locked. In order to avoid infinite recursion in some rare circular reference cases 
-Doctrine uses this state internally to indicate that a record is currently under a manipulation operation.
-
-<code type="php">
-$state = $record->state();
-
-switch($state):
-    case Doctrine_Record::STATE_PROXY:
-        // record is in proxy state, 
-        // meaning its persistent but not all of its properties are
-        // loaded from the database
-    break;
-    case Doctrine_Record::STATE_TCLEAN:
-        // record is transient clean,
-        // meaning its transient and 
-        // none of its properties are changed
-    break;
-    case Doctrine_Record::STATE_TDIRTY:
-        // record is transient dirty,
-        // meaning its transient and 
-        // some of its properties are changed
-    break;
-    case Doctrine_Record::STATE_DIRTY:
-        // record is dirty, 
-        // meaning its persistent and 
-        // some of its properties are changed
-    break;
-    case Doctrine_Record::STATE_CLEAN:
-        // record is clean,
-        // meaning its persistent and 
-        // none of its properties are changed
-    break;
-    case Doctrine_Record::STATE_LOCKED:
-        // record is locked
-    break;
-endswitch;
-</code>
-
-
-+++ Getting object copy
-
-Sometimes you may want to get a copy of your object (a new object with all properties copied). Doctrine provides a simple 
-method for this: {{Doctrine_Record::copy()}}.
-
-<code type="php">
-$copy = $user->copy();
-</code>
-
-<<<<<<< HEAD
-Notice that copying the record with copy() returns a new record (state TDIRTY) with the values of the old record, and it copies the relations of that record. If you do not want to copy the relations too, you need to use copy(false).
-=======
-Notice that copying the record with copy() returns a new record (state TDIRTY) with the values of the old record, and it 
-copies the relations of that record. If you do not want to copy the relations too, you need to use copy(false).
->>>>>>> 91eabf5f
-
-<code type="php">
-// get a copy of user without the relations
-$copy = $user->copy(false);
-</code>
-
-+++ Saving a blank record
-
-By default Doctrine doesn't execute when save() is being called on an unmodified record. There might be situations where 
-you want to force-insert the record even if it has not been modified. This can be achieved by assigning the state of the 
-record to Doctrine_Record::STATE_TDIRTY.
-
-<code type="php">
-$user = new User();
-$user->state('TDIRTY');
-$user->save();
-
-$user->id; // 1
-</code>
-
-+++ Mapping custom values
-
-There might be situations where you want to map custom values to records. For example values that depend on some outer 
-sources and you only want these values to be availible at runtime not persisting those values into database. This can be 
-achieved as follows:
-
-<code type="php">
-$user->mapValue('isRegistered', true);
-
-$user->isRegistered; // true
-</code>
-
-
-+++ Serializing
-
-Sometimes you may want to serialize your record objects (possibly for caching purposes). Records can be serialized, but 
-remember: Doctrine cleans all relations, before doing this. So remember to persist your objects into database before 
-serializing them.
-
-<code type="php">
-$string = serialize($user);
-
-$user = unserialize($string);
-</code>
-
-
-+++ Checking existence
-
-Very commonly you'll need to know if given record exists in the database. You can use the exists() method for checking if 
-given record has a database row equivalent.
-
-<code type="php">
-$record = new User();
-
-$record->exists(); // false
-
-$record->name = 'someone';
-$record->save();
-
-$record->exists(); // true
-</code>
-
-+++ Function callbacks for columns
-
-{{Doctrine_Record}} offers a way for attaching callback calls for column values. For example if you want to trim certain 
-column, you can simply type:
-
-<code type="php">
-$record->call('trim', 'column1');
-</code>
-
-++ Collection
-
-{{Doctrine_Collection}} is a collection of records (see {{Doctrine_Record}}). As with records the collections can be 
-deleted and saved using {{Doctrine_Collection::delete()}} and {{Doctrine_Collection::save()}} accordingly.
-
-When fetching data from database with either DQL API (see {{Doctrine_Query}}) or rawSql API (see {{Doctrine_RawSql}}) 
-the methods return an instance of {{Doctrine_Collection}} by default.
-
-The following example shows how to initialize a new collection:
-
-<code type="php">
-$conn = Doctrine_Manager::getInstance()
-        ->openConnection(new PDO("dsn", "username", "pw"));
-
-// initalizing a new collection
-$users = new Doctrine_Collection(Doctrine::getTable('User'));
-
-// alternative (propably easier)
-$users = new Doctrine_Collection('User');
-
-// adding some data
-$users[0]->name = 'Arnold';
-
-$users[1]->name = 'Somebody';
-
-// finally save it!
-$users->save();
-</code>
-
-
-+++ Accessing elements
-
-You can access the elements of {{Doctrine_Collection}} with {{set()}} and {{get()}} methods or with {{ArrayAccess}} 
-interface.
-
-<code type="php">
-$table = Doctrine::getTable("User");
-
-$users = $table->findAll();
-
-// accessing elements with ArrayAccess interface
-
-$users[0]->name = "Jack Daniels";
-
-$users[1]->name = "John Locke";
-
-// accessing elements with get()
-
-print $users->get(1)->name;
-</code>
-
-
-+++ Adding new elements
-
-When accessing single elements of the collection and those elements (records) don't exist Doctrine auto-adds them. 
-
-In the following example we fetch all users from database (there are 5) and then add couple of users in the collection.
-
-As with PHP arrays the indexes start from zero.
-
-<code type="php">
-$users = $table->findAll();
-
-print count($users); // 5
-
-$users[5]->name = "new user 1";
-$users[6]->name = "new user 2";
-</code>
-
-
-+++ Getting collection count
-
-The {{Doctrine_Collection}} method {{count()}} returns the number of elements currently in the collection.
-
-<code type="php">
-$users = $table->findAll();
-
-print $users->count();
-</code>
-
-Since {{Doctrine_Collection}} implements Countable interface a valid alternative for the previous example is to simply 
-pass the collection as an argument for the count() function.
-
-<code>
-print count($users); // Doctrine_Collection implements Countable interface
-</code>
-
-
-+++ Saving the collection
-
-Similar to {{Doctrine_Record}} the collection can be saved by calling the {{save()}} method. When save() gets called 
-Doctrine issues save() operations an all records and wraps the whole procedure in a transaction.
-
-<code type="php">
-$users = $table->findAll();
-
-$users[0]->name = 'Jack Daniels';
-
-$users[1]->name = 'John Locke';
-
-$users->save();
-</code>
-
-
-+++ Deleting collection
-
-Doctrine Collections can be deleted in very same way is Doctrine Records you just call {{delete()}} method. As for all 
-collections Doctrine knows how to perform single-shot-delete meaning it only performs one database query for the each 
-collection. 
-
-For example if we have collection of users. When deleting the collection
-of users doctrine only performs one query for this whole transaction. The query would look something like:
-
-<code type="sql">
-DELETE FROM user WHERE id IN (1,2,3, ... ,N)
-</code>
-
-+++ Key mapping
-
-Sometimes you may not want to use normal indexing for collection elements. For example in some cases mapping primary keys 
-as collection keys might be useful. The following example demonstrates how this can be achieved.
-
-<code type="php">
-// mapping id column
-
-$user = new User();
-
-$user->setAttribute(Doctrine::ATTR_COLL_KEY, 'id');
-
-// now user collections will use the values of
-// id column as element indexes
-
-$users = Doctrine::getTable('User')->findAll();
-
-foreach($users as $id => $user) {
-    print $id . $user->name;
-}
-
-// mapping name column
-
-$user = new User();
-
-$user->setAttribute(Doctrine::ATTR_COLL_KEY, 'name');
-
-// now user collections will use the values of
-// name column as element indexes
-
-$users = Doctrine::getTable('User')->findAll();
-
-foreach($users as $name => $user) {
-    print $name . $user->type;
-}
-</code>
-
-
-+++ Loading related records
-
-Doctrine provides means for efficiently retrieving all related records for all record elements. That means when you have 
-for example a collection of users you can load all phonenumbers for all users by simple calling the {{loadRelated()}} 
-method.
-
-However, in most cases you don't need to load related elements explicitly, rather what you should do is try to load 
-everything at once by using the DQL API and JOINS.
-
-The following example uses three queries for retrieving users, their phonenumbers and the groups they belong to.
-
-<code type="php">
-$users = Doctrine_Query::create()
-          ->from('User u')
-          ->execute();
-
-// now lets load phonenumbers for all users
-
-$users->loadRelated('Phonenumber');
-
-foreach($users as $user) {
-    print $user->Phonenumber[0]->phonenumber;
-    // no additional db queries needed here
-}
-
-// the loadRelated works an any relation, even associations:
-
-$users->loadRelated('Group');
-
-foreach($users as $user) {
-    print $user->Group[0]->name;
-}
-</code>
-
-The example below shows how to do this more efficiently by using the DQL API.
-
-<code type="php">
-// load everything here
-$users = Doctrine_Query::create()
-          ->from('User u')
-          ->leftJoin('u.Phonenumber p')
-          ->leftJoin('u.Group g')
-          ->execute();
-
-foreach($users as $user) {
-    // no additional db queries needed here
-    print $user->Phonenumber->phonenumber;
-
-    print $user->Group->name;
-}
-</code>
-
-++ Connection
-
-Doctrine_Connection is a wrapper for database connection. It handles several things: 
-
-*  Handles database portability things missing from PDO (eg. {{LIMIT}} / {{OFFSET}} emulation)
-*  Keeps track of {{Doctrine_Table}} objects
-*  Keeps track of records
-*  Keeps track of records that need to be updated / inserted / deleted
-*  Handles transactions and transaction nesting
-*  Handles the actual querying of the database in the case of {{INSERT}} / {{UPDATE}} / {{DELETE}} operations
-*  Can query the database using the DQL API (see {{Doctrine_Query}})
-*  Optionally validates transactions using {{Doctrine_Validator}} and gives full information of possible errors.
-
-
-+++ Available drivers
-
-Doctrine has drivers for every PDO-supported database. The supported databases are:
-
-* FreeTDS / Microsoft SQL Server / Sybase
-* Firebird/Interbase 6
-* Informix
-* Mysql
-* Oracle
-* Odbc
-* PostgreSQL
-* Sqlite
-
-
-+++ Getting a table object
-
-In order to get table object for specified record just call {{Doctrine_Record::getTable()}} or 
-{{Doctrine_Connection::getTable()}}.
-
-<code type="php">
-$manager = Doctrine_Manager::getInstance();
-
-// open new connection
-
-$conn = $manager->openConnection(new PDO('dsn','username','password'));
-
-// getting a table object
-
-$table = Doctrine::getTable('User');
-</code>
-
-
-+++ Flushing the connection
-
-Creating new record (database row) is very easy. You can either use the {{Doctrine_Connection::create()}} or 
-{{Doctrine_Table::create()}} method to do this or just simply use the new operator.
-
-<code type="php">
-$user = new User();
-$user->name = 'Jack';
-
-$group = $conn->create('Group');
-$group->name = 'Drinking Club';
-
-// saves all the changed objects into database
-
-$conn->flush();
-</code>
-
-
-+++ Querying the database
-
-{{Doctrine_Connection::query()}} is a simple method for efficient object retrieval. It takes one parameter (DQL query) 
-and optionally prepared statement params.
-
-<code type="php">
-
-// select all users
-
-$users = Doctrine_Query::create()
-          ->from('User u')
-          ->execute();
-
-// select all users where user email is jackdaniels@drinkmore.info
-
-$users = Doctrine_Query::create()
-          ->from('User u')
-          ->leftJoin('u.Email e')
-          ->where('e.address = ?', 'jackdaniels@drinkmore.info')
-          ->execute();
-
-// using prepared statements
-
-$users = Doctrine_Query::create()
-          ->from('User u')
-          ->where('u.name = ?', array('Jack'))
-          ->execute();
-</code>
-
-++ Table
-{{Doctrine_Table}} holds the schema information specified by the given component (record). For example if you have a 
-User class that extends Doctrine_Record, each schema definition call gets delegated to a unique table object that holds 
-the information for later use.
-
-Each {{Doctrine_Table}} is registered by {{Doctrine_Connection}}, which means you can retrieve the tables from the 
-connection by calling the getTable() method with the appropriate component name.
-
-For example, lets say we want to retrieve the table object for the User class. We can do this by simply giving the 'User' 
-as the first argument for the getTable() method.
-
-<code>
-// get the current connection
-$conn = Doctrine_Manager::connection();
-
-$table = Doctrine::getTable('User');
-</code>
-
-+++ Getting column information
-
-You can retrieve the column definitions set in {{Doctrine_Record}} by using the appropriate {{Doctrine_Table}} methods. 
-If you need all information of all columns you can simply use:
-
-<code type="php">
-// getting all information of all columns
-$columns = $table->getColumns();
-</code>
-
-Sometimes this can be an overkill. The following example shows how to retrieve the column names as an array:
-
-<code>
-// getting column names
-$names = $table->getColumnNames();
-</code>
-
-+++ Getting relation information
-
-
-+++ Finder methods
-
-{{Doctrine_Table}} provides basic finder methods. These finder methods are very fast and should be used if you only need 
-to fetch data from one database table. If you need queries that use several components (database tables) use 
-{{Doctrine_Connection::query()}}.
-
-<code type="php">
-$table = Doctrine::getTable('User');
-
-// find by primary key
-
-$user = $table->find(2);
-
-if($user !== false)
-    print $user->name;
-
-
-// get all users
-foreach($table->findAll() as $user) {
-    print $user->name;
-}
-
-// finding by dql
-foreach($table->findByDql("name LIKE '%John%'") as $user) {
-    print $user->created;
-}
-</code>
-
-
-++++ Custom table classes
-
-Adding custom table classes is very easy. Only thing you need to do is name the classes as {{[componentName]Table}} 
-and make them inherit {{Doctrine_Table}}.
-
-<code type="php">
-
-// valid table object
-
-class UserTable extends Doctrine_Table 
-{
-}
-
-// not valid [doesn't extend Doctrine_Table]
-class GroupTable { }
-</code>
-
-
-+++ Custom finders
-
-You can add custom finder methods to your custom table object. These finder methods may use fast {{Doctrine_Table}} 
-finder methods or DQL API ({{Doctrine_Connection::query()}}).
-
-<code type="php">
-class UserTable extends Doctrine_Table {
-    /**
-     * you can add your own finder methods here
-     */
-    public function findByName($name) {
-        return Doctrine_Query::create()
-                ->from('User u')
-                ->where('u.name LIKE ?', "%$name%")
-                ->execute();
-    }
-}
-class User extends Doctrine_Record { }
-
-$conn = Doctrine_Manager::getInstance()->openConnection('mysql://username:password@localhost/dbname');
-
-// doctrine will now check if a class called UserTable exists 
-// and if it inherits Doctrine_Table
-
-$table   = Doctrine::getTable('User');
-
-print get_class($table); // UserTable
-
-$users   = $table->findByName("Jack");
-
-</code>
-
-++ Validators
-++ Profiler
-++ Locking manager
-<<<<<<< HEAD
-++ View
-
-
-=======
-++ View
->>>>>>> 91eabf5f
+++ Record
+{{Doctrine_Record}} is one of the most essential components of Doctrine ORM. The class is a wrapper for database row but 
+along with that it speficies what relations it has
+on other components and what columns it has. It may access the related components, hence its refered as an ActiveRecord.
+
+The classes that inherit {{Doctrine_Record}} are called components. There should be atleast one component for each 
+database table.
+
+You can instantiate and use your models like the following below.
+
+<code type="php">
+$user = new User();
+
+// records support array access
+$user['name'] = 'John Locke';
+
+// save user into database
+$user->save();
+</code>
+
+Every record has an object identifier, which is an internal unique identifier. You can get the object identifier with 
+the oid() method. Basically two objects are considered the same if they share the same object identifier.
+
+
++++ Properties
+
+Each assigned column property of {{Doctrine_Record}} represents a database table column. As you've learned in the 
+previous chapters the column definitions can be achieved with the hasColumn() method. Now accessing the columns is 
+easy. You can use any of the means described above. The recommended way is using the ArrayAccess as it makes it easy 
+to switch between record and array fetching when needed.
+
+<code type="php">
+$table = Doctrine::getTable('User');
+
+$user = $table->find(3);
+
+// access property through overloading
+
+$name = $user->name;
+
+// access property with get()
+
+$name = $user->get("name");
+
+// access property with ArrayAccess interface
+
+$name = $user['name'];
+</code>
+
+Iterating trhough the properties of a record can be done in similar way as iterating through an array - by using the 
+foreach construct. This is possible since {{Doctrine_Record}} implements a magic IteratorAggregate interface.
+
+<code type="php">
+foreach ($user as $field => $value) {
+
+}
+</code>
+
+As with arrays you can use the isset() for checking if given property exists and unset() for setting given property to 
+null.
+
+<code type="php">
+// checking if property called 'name' exists
+if (isset($user['name'])) {
+
+}
+
+// unsetting name property
+unset($user['name']);
+</code>
+
+When you have set values for record properties you can get an array of the modified fields and values using 
+{{Doctrine_Record::modifiedFields()}}
+
+<code type="php">
+$user['name'] = 'Jack Daniels';
+
+$user['age'] = 100;
+
+print_r($user->modifiedFields()); // array('name' => 'Jack Daniels', 'age' => 100);
+
+$user->isModified(); // true
+</code>
+
+Sometimes you may want to retrieve the column count of given record. In order to do this you can simply pass the record 
+as an argument for the count() function. This is possible since {{Doctrine_Record}} implements a magic Countable 
+interface. The other way would be calling the count() method.
+
+<code type="php">
+// get the number of columns
+
+$colCount = $record->count();
+
+$colCount = count($record);
+</code>
+
+
+{{Doctrine_Record}} offers a special method for accessing the identifier of given record. This method is called 
+identifier() and it returns an array with identifier field names as keys and values as the associated property values.
+<code type="php">
+$user['name'] = 'Jack Daniels';
+
+$user->save();
+
+$user->identifier(); // array('id' => 1)
+</code>
+
+A common case is that you have an array of values which you need to assign to a given record. It may feel awkward and 
+clumsy to set these values separately. No need to worry though, {{Doctrine_Record}} offers a way for merging given 
+array to property values.
+
+The merge() method iterates through the properties of given record and assigns the values of given array to the 
+associated properties.
+
+<code type="php">
+$values = array('name' => 'someone',
+                'age'  => 11,
+                'unknownproperty' => '...');
+
+// notice that here the unknownproperty won't get assigned 
+// as the User class doesn't have a column with that name
+$user->merge($values);
+
+print $user->name; // someone
+print $user->age; // 11
+
+print $user->unknownproperty; // throws exception
+</code> 
+
+
++++ Retrieving existing records
+
+Doctrine provides many ways for record retrieval. The fastest ways for retrieving existing records are the finder 
+methods provided by {{Doctrine_Table}}. If you need to use more complex queries take a look at the DQL API.
+
+<code type="php">
+$table = Doctrine::getTable("User");
+
+// find by primary key
+
+$user = $table->find(2);
+if ($user !== false)
+    print $user->name;
+
+// get all users
+$users = $table->findAll();
+foreach($users as $user) {
+    print $user->name;
+}
+
+// finding by dql
+$users = $table->findByDql("name LIKE '%John%'");
+foreach($users as $user) {
+    print $user->created;
+}
+
+// finding with magic accessors
+$user = $table->findOneByName('jon'); // find user named jon
+$users = $table->findByAge(10); // find users with age of 10
+
+// finding objects with DQL
+
+$users = Doctrine_Query::create()->from('User u')->where("u.name LIKE '%John%'")->execute();
+</code>
+
++++ Updating records
+
+Updating objects is very easy, you just call the {{Doctrine_Record::save()}} method. The other way is to call 
+{{Doctrine_Connection::flush()}} which saves all objects. It should be noted though that flushing is a much 
+heavier operation than just calling save method.
+
+<code type="php">
+$table = Doctrine::getTable('User');
+
+$user = $table->find(2);
+
+if($user !== false) {
+    $user->name = 'Jack Daniels';
+    
+    $user->save();
+}
+</code>
+
+Sometimes you may want to do a direct update. In direct update the objects aren't loaded from database, rather the 
+state of the database is directly updated. In the following example we use DQL UPDATE statement to update all users.
+
+
+<code type="php">
+// make all usernames lowercased
+Doctrine_Query::create()
+  ->update('User u')
+  ->set('u.name', 'LOWER(u.name)')
+  ->execute();
+</code>
+
++++ Refreshing records
+
+Sometimes you may want to refresh your record with data from the database, use
+ {{Doctrine_Record::refresh()}}.
+
+<code type="php">
+$user = Doctrine::getTable('User')->find(2);
+$user->name = 'New name';
+// oups, I want to refresh the name
+$user->refresh();
+</code>
+
+++++ Refreshing relationships
+
+The {{Doctrine_Record::refresh($deep = false)}} method can also refresh the 
+already loaded record relationships, but you need to specify them on the
+original query.
+
+<code type="php">
+$user = Doctrine_Query::create()
+    ->from('User u')
+    ->leftJoin('u.Groups')
+    ->where('id = ?')
+    ->fetchOne(array(1));
+
+$group = Doctrine_Query::create()
+    ->from('Group g')
+    ->leftJoin('g.Users')
+    ->where('id = ?')
+    ->fetchOne(array(1));
+
+$userGroup = new UserGroup();
+$userGroup->user_id = $user->id;
+$userGroup->group_id = $group->id;
+$userGroup->save();
+
+// get new group on user
+$user->refresh(true);
+// get new user on group
+$group->refresh(true);
+</code>
+
+You can also lazily refresh individual relationships or all defined relationships 
+of a model using  {{Doctrine_Record::refreshRelated($name = null)}}.
+
+<code type="php">
+$user = Doctrine::getTable('User')->findOneByName('jon');
+$user->refreshRelated(); // Will lazily load all defined relationships
+
+$user->refreshRelated('Phonenumber'); // Will lazily load the Phonenumber relationship
+</code>
+
++++ Deleting records
+
+Deleting records in Doctrine is handled by {{Doctrine_Record::delete()}}, {{Doctrine_Collection::delete()}} and 
+{{Doctrine_Connection::delete()}} methods.
+
+<code type="php">
+$table = Doctrine::getTable("User");
+
+$user = $table->find(2);
+
+// deletes user and all related composite objects
+if($user !== false)
+    $user->delete();
+
+
+$users = $table->findAll();
+
+
+// delete all users and their related composite objects
+$users->delete();
+</code>
+
++++ Using expression values
+
+There might be situations where you need to use SQL expressions as values of columns. This can be achieved by using 
+Doctrine_Expression which converts portable DQL expressions to your native SQL expressions.
+
+Lets say we have a class called event with columns timepoint(datetime) and name(string). Saving the record with the 
+current timepoint can be achieved as follows:
+<code type="php">
+$event = new Event();
+$event->name = 'Rock festival';
+$event->timepoint = new Doctrine_Expression('NOW()');
+
+$event->save();
+</code>
+
+The last line would execute sql (in sqlite):
+<code>
+INSERT INTO event (name, timepoint) VALUES ('Rock festival', 'NOW()')
+</code>
+
++++ Getting record state
+
+{{Every Doctrine_Record}} has a state. First of all records can be transient or persistent. Every record that is 
+retrieved from database is persistent and every newly created record is considered transient. If a {{Doctrine_Record}} 
+is retrieved from database but the only loaded property is its primary key, then this record has a state called proxy.
+
+Every transient and persistent {{Doctrine_Record}} is either clean or dirty. {{Doctrine_Record}} is clean when none of 
+its properties are changed and dirty when atleast one of its properties has changed. 
+
+A record can also have a state called locked. In order to avoid infinite recursion in some rare circular reference cases 
+Doctrine uses this state internally to indicate that a record is currently under a manipulation operation.
+
+<code type="php">
+$state = $record->state();
+
+switch($state):
+    case Doctrine_Record::STATE_PROXY:
+        // record is in proxy state, 
+        // meaning its persistent but not all of its properties are
+        // loaded from the database
+    break;
+    case Doctrine_Record::STATE_TCLEAN:
+        // record is transient clean,
+        // meaning its transient and 
+        // none of its properties are changed
+    break;
+    case Doctrine_Record::STATE_TDIRTY:
+        // record is transient dirty,
+        // meaning its transient and 
+        // some of its properties are changed
+    break;
+    case Doctrine_Record::STATE_DIRTY:
+        // record is dirty, 
+        // meaning its persistent and 
+        // some of its properties are changed
+    break;
+    case Doctrine_Record::STATE_CLEAN:
+        // record is clean,
+        // meaning its persistent and 
+        // none of its properties are changed
+    break;
+    case Doctrine_Record::STATE_LOCKED:
+        // record is locked
+    break;
+endswitch;
+</code>
+
+
++++ Getting object copy
+
+Sometimes you may want to get a copy of your object (a new object with all properties copied). Doctrine provides a simple 
+method for this: {{Doctrine_Record::copy()}}.
+
+<code type="php">
+$copy = $user->copy();
+</code>
+
+Notice that copying the record with copy() returns a new record (state TDIRTY) with the values of the old record, and it 
+copies the relations of that record. If you do not want to copy the relations too, you need to use copy(false).
+
+<code type="php">
+// get a copy of user without the relations
+$copy = $user->copy(false);
+</code>
+
++++ Saving a blank record
+
+By default Doctrine doesn't execute when save() is being called on an unmodified record. There might be situations where 
+you want to force-insert the record even if it has not been modified. This can be achieved by assigning the state of the 
+record to Doctrine_Record::STATE_TDIRTY.
+
+<code type="php">
+$user = new User();
+$user->state('TDIRTY');
+$user->save();
+
+$user->id; // 1
+</code>
+
++++ Mapping custom values
+
+There might be situations where you want to map custom values to records. For example values that depend on some outer 
+sources and you only want these values to be availible at runtime not persisting those values into database. This can be 
+achieved as follows:
+
+<code type="php">
+$user->mapValue('isRegistered', true);
+
+$user->isRegistered; // true
+</code>
+
+
++++ Serializing
+
+Sometimes you may want to serialize your record objects (possibly for caching purposes). Records can be serialized, but 
+remember: Doctrine cleans all relations, before doing this. So remember to persist your objects into database before 
+serializing them.
+
+<code type="php">
+$string = serialize($user);
+
+$user = unserialize($string);
+</code>
+
+
++++ Checking existence
+
+Very commonly you'll need to know if given record exists in the database. You can use the exists() method for checking if 
+given record has a database row equivalent.
+
+<code type="php">
+$record = new User();
+
+$record->exists(); // false
+
+$record->name = 'someone';
+$record->save();
+
+$record->exists(); // true
+</code>
+
++++ Function callbacks for columns
+
+{{Doctrine_Record}} offers a way for attaching callback calls for column values. For example if you want to trim certain 
+column, you can simply type:
+
+<code type="php">
+$record->call('trim', 'column1');
+</code>
+
+++ Collection
+
+{{Doctrine_Collection}} is a collection of records (see {{Doctrine_Record}}). As with records the collections can be 
+deleted and saved using {{Doctrine_Collection::delete()}} and {{Doctrine_Collection::save()}} accordingly.
+
+When fetching data from database with either DQL API (see {{Doctrine_Query}}) or rawSql API (see {{Doctrine_RawSql}}) 
+the methods return an instance of {{Doctrine_Collection}} by default.
+
+The following example shows how to initialize a new collection:
+
+<code type="php">
+$conn = Doctrine_Manager::getInstance()
+        ->openConnection(new PDO("dsn", "username", "pw"));
+
+// initalizing a new collection
+$users = new Doctrine_Collection(Doctrine::getTable('User'));
+
+// alternative (propably easier)
+$users = new Doctrine_Collection('User');
+
+// adding some data
+$users[0]->name = 'Arnold';
+
+$users[1]->name = 'Somebody';
+
+// finally save it!
+$users->save();
+</code>
+
+
++++ Accessing elements
+
+You can access the elements of {{Doctrine_Collection}} with {{set()}} and {{get()}} methods or with {{ArrayAccess}} 
+interface.
+
+<code type="php">
+$table = Doctrine::getTable("User");
+
+$users = $table->findAll();
+
+// accessing elements with ArrayAccess interface
+
+$users[0]->name = "Jack Daniels";
+
+$users[1]->name = "John Locke";
+
+// accessing elements with get()
+
+print $users->get(1)->name;
+</code>
+
+
++++ Adding new elements
+
+When accessing single elements of the collection and those elements (records) don't exist Doctrine auto-adds them. 
+
+In the following example we fetch all users from database (there are 5) and then add couple of users in the collection.
+
+As with PHP arrays the indexes start from zero.
+
+<code type="php">
+$users = $table->findAll();
+
+print count($users); // 5
+
+$users[5]->name = "new user 1";
+$users[6]->name = "new user 2";
+</code>
+
+
++++ Getting collection count
+
+The {{Doctrine_Collection}} method {{count()}} returns the number of elements currently in the collection.
+
+<code type="php">
+$users = $table->findAll();
+
+print $users->count();
+</code>
+
+Since {{Doctrine_Collection}} implements Countable interface a valid alternative for the previous example is to simply 
+pass the collection as an argument for the count() function.
+
+<code>
+print count($users); // Doctrine_Collection implements Countable interface
+</code>
+
+
++++ Saving the collection
+
+Similar to {{Doctrine_Record}} the collection can be saved by calling the {{save()}} method. When save() gets called 
+Doctrine issues save() operations an all records and wraps the whole procedure in a transaction.
+
+<code type="php">
+$users = $table->findAll();
+
+$users[0]->name = 'Jack Daniels';
+
+$users[1]->name = 'John Locke';
+
+$users->save();
+</code>
+
+
++++ Deleting collection
+
+Doctrine Collections can be deleted in very same way is Doctrine Records you just call {{delete()}} method. As for all 
+collections Doctrine knows how to perform single-shot-delete meaning it only performs one database query for the each 
+collection. 
+
+For example if we have collection of users. When deleting the collection
+of users doctrine only performs one query for this whole transaction. The query would look something like:
+
+<code type="sql">
+DELETE FROM user WHERE id IN (1,2,3, ... ,N)
+</code>
+
++++ Key mapping
+
+Sometimes you may not want to use normal indexing for collection elements. For example in some cases mapping primary keys 
+as collection keys might be useful. The following example demonstrates how this can be achieved.
+
+<code type="php">
+// mapping id column
+
+$user = new User();
+
+$user->setAttribute(Doctrine::ATTR_COLL_KEY, 'id');
+
+// now user collections will use the values of
+// id column as element indexes
+
+$users = Doctrine::getTable('User')->findAll();
+
+foreach($users as $id => $user) {
+    print $id . $user->name;
+}
+
+// mapping name column
+
+$user = new User();
+
+$user->setAttribute(Doctrine::ATTR_COLL_KEY, 'name');
+
+// now user collections will use the values of
+// name column as element indexes
+
+$users = Doctrine::getTable('User')->findAll();
+
+foreach($users as $name => $user) {
+    print $name . $user->type;
+}
+</code>
+
+
++++ Loading related records
+
+Doctrine provides means for efficiently retrieving all related records for all record elements. That means when you have 
+for example a collection of users you can load all phonenumbers for all users by simple calling the {{loadRelated()}} 
+method.
+
+However, in most cases you don't need to load related elements explicitly, rather what you should do is try to load 
+everything at once by using the DQL API and JOINS.
+
+The following example uses three queries for retrieving users, their phonenumbers and the groups they belong to.
+
+<code type="php">
+$users = Doctrine_Query::create()
+          ->from('User u')
+          ->execute();
+
+// now lets load phonenumbers for all users
+
+$users->loadRelated('Phonenumber');
+
+foreach($users as $user) {
+    print $user->Phonenumber[0]->phonenumber;
+    // no additional db queries needed here
+}
+
+// the loadRelated works an any relation, even associations:
+
+$users->loadRelated('Group');
+
+foreach($users as $user) {
+    print $user->Group[0]->name;
+}
+</code>
+
+The example below shows how to do this more efficiently by using the DQL API.
+
+<code type="php">
+// load everything here
+$users = Doctrine_Query::create()
+          ->from('User u')
+          ->leftJoin('u.Phonenumber p')
+          ->leftJoin('u.Group g')
+          ->execute();
+
+foreach($users as $user) {
+    // no additional db queries needed here
+    print $user->Phonenumber->phonenumber;
+
+    print $user->Group->name;
+}
+</code>
+
+++ Connection
+
+Doctrine_Connection is a wrapper for database connection. It handles several things: 
+
+*  Handles database portability things missing from PDO (eg. {{LIMIT}} / {{OFFSET}} emulation)
+*  Keeps track of {{Doctrine_Table}} objects
+*  Keeps track of records
+*  Keeps track of records that need to be updated / inserted / deleted
+*  Handles transactions and transaction nesting
+*  Handles the actual querying of the database in the case of {{INSERT}} / {{UPDATE}} / {{DELETE}} operations
+*  Can query the database using the DQL API (see {{Doctrine_Query}})
+*  Optionally validates transactions using {{Doctrine_Validator}} and gives full information of possible errors.
+
+
++++ Available drivers
+
+Doctrine has drivers for every PDO-supported database. The supported databases are:
+
+* FreeTDS / Microsoft SQL Server / Sybase
+* Firebird/Interbase 6
+* Informix
+* Mysql
+* Oracle
+* Odbc
+* PostgreSQL
+* Sqlite
+
+
++++ Getting a table object
+
+In order to get table object for specified record just call {{Doctrine_Record::getTable()}} or 
+{{Doctrine_Connection::getTable()}}.
+
+<code type="php">
+$manager = Doctrine_Manager::getInstance();
+
+// open new connection
+
+$conn = $manager->openConnection(new PDO('dsn','username','password'));
+
+// getting a table object
+
+$table = Doctrine::getTable('User');
+</code>
+
+
++++ Flushing the connection
+
+Creating new record (database row) is very easy. You can either use the {{Doctrine_Connection::create()}} or 
+{{Doctrine_Table::create()}} method to do this or just simply use the new operator.
+
+<code type="php">
+$user = new User();
+$user->name = 'Jack';
+
+$group = $conn->create('Group');
+$group->name = 'Drinking Club';
+
+// saves all the changed objects into database
+
+$conn->flush();
+</code>
+
+
++++ Querying the database
+
+{{Doctrine_Connection::query()}} is a simple method for efficient object retrieval. It takes one parameter (DQL query) 
+and optionally prepared statement params.
+
+<code type="php">
+
+// select all users
+
+$users = Doctrine_Query::create()
+          ->from('User u')
+          ->execute();
+
+// select all users where user email is jackdaniels@drinkmore.info
+
+$users = Doctrine_Query::create()
+          ->from('User u')
+          ->leftJoin('u.Email e')
+          ->where('e.address = ?', 'jackdaniels@drinkmore.info')
+          ->execute();
+
+// using prepared statements
+
+$users = Doctrine_Query::create()
+          ->from('User u')
+          ->where('u.name = ?', array('Jack'))
+          ->execute();
+</code>
+
+++ Table
+{{Doctrine_Table}} holds the schema information specified by the given component (record). For example if you have a 
+User class that extends Doctrine_Record, each schema definition call gets delegated to a unique table object that holds 
+the information for later use.
+
+Each {{Doctrine_Table}} is registered by {{Doctrine_Connection}}, which means you can retrieve the tables from the 
+connection by calling the getTable() method with the appropriate component name.
+
+For example, lets say we want to retrieve the table object for the User class. We can do this by simply giving the 'User' 
+as the first argument for the getTable() method.
+
+<code>
+// get the current connection
+$conn = Doctrine_Manager::connection();
+
+$table = Doctrine::getTable('User');
+</code>
+
++++ Getting column information
+
+You can retrieve the column definitions set in {{Doctrine_Record}} by using the appropriate {{Doctrine_Table}} methods. 
+If you need all information of all columns you can simply use:
+
+<code type="php">
+// getting all information of all columns
+$columns = $table->getColumns();
+</code>
+
+Sometimes this can be an overkill. The following example shows how to retrieve the column names as an array:
+
+<code>
+// getting column names
+$names = $table->getColumnNames();
+</code>
+
++++ Getting relation information
+
+
++++ Finder methods
+
+{{Doctrine_Table}} provides basic finder methods. These finder methods are very fast and should be used if you only need 
+to fetch data from one database table. If you need queries that use several components (database tables) use 
+{{Doctrine_Connection::query()}}.
+
+<code type="php">
+$table = Doctrine::getTable('User');
+
+// find by primary key
+
+$user = $table->find(2);
+
+if($user !== false)
+    print $user->name;
+
+
+// get all users
+foreach($table->findAll() as $user) {
+    print $user->name;
+}
+
+// finding by dql
+foreach($table->findByDql("name LIKE '%John%'") as $user) {
+    print $user->created;
+}
+</code>
+
+
+++++ Custom table classes
+
+Adding custom table classes is very easy. Only thing you need to do is name the classes as {{[componentName]Table}} 
+and make them inherit {{Doctrine_Table}}.
+
+<code type="php">
+
+// valid table object
+
+class UserTable extends Doctrine_Table 
+{
+}
+
+// not valid [doesn't extend Doctrine_Table]
+class GroupTable { }
+</code>
+
+
++++ Custom finders
+
+You can add custom finder methods to your custom table object. These finder methods may use fast {{Doctrine_Table}} 
+finder methods or DQL API ({{Doctrine_Connection::query()}}).
+
+<code type="php">
+class UserTable extends Doctrine_Table {
+    /**
+     * you can add your own finder methods here
+     */
+    public function findByName($name) {
+        return Doctrine_Query::create()
+                ->from('User u')
+                ->where('u.name LIKE ?', "%$name%")
+                ->execute();
+    }
+}
+class User extends Doctrine_Record { }
+
+$conn = Doctrine_Manager::getInstance()->openConnection('mysql://username:password@localhost/dbname');
+
+// doctrine will now check if a class called UserTable exists 
+// and if it inherits Doctrine_Table
+
+$table   = Doctrine::getTable('User');
+
+print get_class($table); // UserTable
+
+$users   = $table->findByName("Jack");
+
+</code>
+
+++ Validators
+++ Profiler
+++ Locking manager
+++ View