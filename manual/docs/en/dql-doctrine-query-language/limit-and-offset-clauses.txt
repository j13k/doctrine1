<<<<<<< HEAD
Propably the most complex feature DQL parser has to offer is its LIMIT clause parser. Not only does the DQL LIMIT clause parser take care of LIMIT database portability it is capable of limiting the number of records instead of rows by using complex query analysis and subqueries.
=======
Propably the most complex feature DQL parser has to offer is its LIMIT clause parser. Not only does the DQL LIMIT clause 
parser take care of LIMIT database portability it is capable of limiting the number of records instead of rows by using 
complex query analysis and subqueries.
>>>>>>> 91eabf5f

<code type="php">
// retrieve the first 20 users and all their associated phonenumbers

$users = Doctrine_Query::create()
          ->select('u.*, p.*')
          ->from('User u')
          ->leftJoin('u.Phonenumber p')
          ->limit(20)
          ->execute();

foreach($users as $user) {
    print ' --- '.$user->name.' --- \n';

    foreach($user->Phonenumber as $p) {
        print $p->phonenumber.'\n';
    }
}
</code>

+++ Driver portability

DQL LIMIT clause is portable on all supported databases. Special attention have been paid to following facts:

* Only Mysql, Pgsql and Sqlite implement LIMIT / OFFSET clauses natively
* In Oracle / Mssql / Firebird LIMIT / OFFSET clauses need to be emulated in driver specific way
<<<<<<< HEAD
* The limit-subquery-algorithm needs to execute to subquery separately in mysql, since mysql doesn't yet support LIMIT clause in subqueries
* Pgsql needs the order by fields to be preserved in SELECT clause, hence limit-subquery-algorithm needs to take this into consideration when pgsql driver is used
* Oracle only allows < 30 object identifiers (= table/column names/aliases), hence the limit subquery must use as short aliases as possible and it must avoid alias collisions with the main query.
=======
* The limit-subquery-algorithm needs to execute to subquery separately in mysql, since mysql doesn't yet support LIMIT 
clause in subqueries
* Pgsql needs the order by fields to be preserved in SELECT clause, hence limit-subquery-algorithm needs to take this 
into consideration when pgsql driver is used
* Oracle only allows < 30 object identifiers (= table/column names/aliases), hence the limit subquery must use as short 
aliases as possible and it must avoid alias collisions with the main query.
>>>>>>> 91eabf5f

+++ The limit-subquery-algorithm

The limit-subquery-algorithm is an algorithm that DQL parser uses internally when one-to-many / many-to-many relational 
data is being fetched simultaneously. This kind of special algorithm is needed for the LIMIT clause to limit the number 
of records instead of sql result set rows.

This behaviour can be overwritten using the configuration system (at global, connection or table level) using:
<code type="php">
$table->setAttribute(Doctrine::ATTR_QUERY_LIMIT, Doctrine::LIMIT_ROWS);
$table->setAttribute(Doctrine::ATTR_QUERY_LIMIT, Doctrine::LIMIT_RECORDS); // revert
</code>

In the following example we have users and phonenumbers with their relation being one-to-many. Now lets say we want fetch 
the first 20 users and all their related phonenumbers.

Now one might consider that adding a simple driver specific LIMIT 20 at the end of query would return the correct results. 
Thats wrong, since we you might get anything between 1-20 users as the first user might have 20 phonenumbers and then 
record set would consist of 20 rows.

DQL overcomes this problem with subqueries and with complex but efficient subquery analysis. In the next example we are 
going to fetch first 20 users and all their phonenumbers with single efficient query. Notice how the DQL parser is smart 
enough to use column aggregation inheritance even in the subquery and how it's smart enough to use different aliases for 
the tables in the subquery to avoid alias collisions.

DQL QUERY:

<code type="sql">
SELECT u.id, u.name, p.* FROM User u LEFT JOIN u.Phonenumber p LIMIT 20
</code>

SQL QUERY:
 
<code type="sql">
SELECT
    e.id AS e__id,
    e.name AS e__name,
    p.id AS p__id,
    p.phonenumber AS p__phonenumber,
    p.entity_id AS p__entity_id
FROM entity e
LEFT JOIN phonenumber p ON e.id = p.entity_id
WHERE e.id IN (
SELECT DISTINCT e2.id
FROM entity e2
WHERE (e2.type = 0) LIMIT 20) AND (e.type = 0)
</code>

In the next example we are going to fetch first 20 users and all their phonenumbers and only those users that actually 
have phonenumbers with single efficient query, hence we use an INNER JOIN. Notice how the DQL parser is smart enough to 
use the INNER JOIN in the subquery.

DQL QUERY:

<code type="sql">
SELECT u.id, u.name, p.* FROM User u LEFT JOIN u.Phonenumber p LIMIT 20
</code>

SQL QUERY:
 
<code type="sql">
SELECT 
    e.id AS e__id,
    e.name AS e__name,
    p.id AS p__id,
    p.phonenumber AS p__phonenumber,
    p.entity_id AS p__entity_id
FROM entity e
LEFT JOIN phonenumber p ON e.id = p.entity_id
WHERE e.id IN (
SELECT DISTINCT e2.id
FROM entity e2
INNER JOIN phonenumber p2 ON e2.id = p2.entity_id
WHERE (e2.type = 0) LIMIT 20) AND (e.type = 0)
</code><|MERGE_RESOLUTION|>--- conflicted
+++ resolved
@@ -1,10 +1,6 @@
-<<<<<<< HEAD
-Propably the most complex feature DQL parser has to offer is its LIMIT clause parser. Not only does the DQL LIMIT clause parser take care of LIMIT database portability it is capable of limiting the number of records instead of rows by using complex query analysis and subqueries.
-=======
 Propably the most complex feature DQL parser has to offer is its LIMIT clause parser. Not only does the DQL LIMIT clause 
 parser take care of LIMIT database portability it is capable of limiting the number of records instead of rows by using 
 complex query analysis and subqueries.
->>>>>>> 91eabf5f
 
 <code type="php">
 // retrieve the first 20 users and all their associated phonenumbers
@@ -31,18 +27,12 @@
 
 * Only Mysql, Pgsql and Sqlite implement LIMIT / OFFSET clauses natively
 * In Oracle / Mssql / Firebird LIMIT / OFFSET clauses need to be emulated in driver specific way
-<<<<<<< HEAD
-* The limit-subquery-algorithm needs to execute to subquery separately in mysql, since mysql doesn't yet support LIMIT clause in subqueries
-* Pgsql needs the order by fields to be preserved in SELECT clause, hence limit-subquery-algorithm needs to take this into consideration when pgsql driver is used
-* Oracle only allows < 30 object identifiers (= table/column names/aliases), hence the limit subquery must use as short aliases as possible and it must avoid alias collisions with the main query.
-=======
 * The limit-subquery-algorithm needs to execute to subquery separately in mysql, since mysql doesn't yet support LIMIT 
 clause in subqueries
 * Pgsql needs the order by fields to be preserved in SELECT clause, hence limit-subquery-algorithm needs to take this 
 into consideration when pgsql driver is used
 * Oracle only allows < 30 object identifiers (= table/column names/aliases), hence the limit subquery must use as short 
 aliases as possible and it must avoid alias collisions with the main query.
->>>>>>> 91eabf5f
 
 +++ The limit-subquery-algorithm
 
