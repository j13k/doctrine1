+++ String functions

<<<<<<< HEAD
* The //CONCAT// function returns a string that is a concatenation of its arguments. In the example above we map the concatenation of users firstname and lastname to a value called name

<code type="php">
$q = new Doctrine_Query();
=======
* The //CONCAT// function returns a string that is a concatenation of its arguments. In the example above we map the 
concatenation of users firstname and lastname to a value called name

<code type="php">
$q = Doctrine_Query::create();
>>>>>>> 91eabf5f

$users = $q->select('CONCAT(u.firstname, u.lastname) name')->from('User u')->execute();

foreach($users as $user) {
    // here 'name' is not a property of $user,
    // its a mapped function value
    print $user->name;
}
</code>

<<<<<<< HEAD
* The second and third arguments of the //SUBSTRING// function denote the starting position and length of the substring to be returned. These arguments are integers. The first position of a string is denoted by 1. The //SUBSTRING// function returns a string.

<code type="php">
$q = new Doctrine_Query();
=======
* The second and third arguments of the //SUBSTRING// function denote the starting position and length of the substring 
to be returned. These arguments are integers. The first position of a string is denoted by 1. The //SUBSTRING// function 
returns a string.

<code type="php">
$q = Doctrine_Query::create();
>>>>>>> 91eabf5f

$users = $q->select('u.name')->from('User u')->where("SUBSTRING(u.name, 0, 1) = 'z'")->execute();

foreach($users as $user) {
    print $user->name;
}
</code>

<<<<<<< HEAD
* The //TRIM// function trims the specified character from a string. If the character to be trimmed is not specified, it is assumed to be space (or blank). The optional trim_character is a single-character string literal or a character-valued input parameter (i.e., char or Character)[30]. If a trim specification is not provided, BOTH is assumed. The //TRIM// function returns the trimmed string.

<code type="php">
$q = new Doctrine_Query();
=======
* The //TRIM// function trims the specified character from a string. If the character to be trimmed is not specified, it 
is assumed to be space (or blank). The optional trim_character is a single-character string literal or a character-valued 
input parameter (i.e., char or Character)[30]. If a trim specification is not provided, BOTH is assumed. The //TRIM// 
function returns the trimmed string.

<code type="php">
$q = Doctrine_Query::create();
>>>>>>> 91eabf5f

$users = $q->select('u.name')->from('User u')->where("TRIM(u.name) = 'Someone'")->execute();

foreach($users as $user) {
    print $user->name;
}
</code>    

* The //LOWER// and //UPPER// functions convert a string to lower and upper case, respectively. They return a string. 

<code type="php">
<<<<<<< HEAD
$q = new Doctrine_Query();
=======
$q = Doctrine_Query::create();
>>>>>>> 91eabf5f

$users = $q->select('u.name')->from('User u')->where("LOWER(u.name) = 'someone'")->execute();

foreach($users as $user) {
    print $user->name;
}
</code>  

<<<<<<< HEAD
* The //LOCATE// function returns the position of a given string within a string, starting the search at a specified position. It returns the first position at which the string was found as an integer. The first argument is the string to be located; the second argument is the string to be searched; the optional third argument is an integer that represents the string position at which the search is started (by default, the beginning of the string to be searched). The first position in a string is denoted by 1. If the string is not found, 0 is returned.
=======
* The //LOCATE// function returns the position of a given string within a string, starting the search at a specified 
position. It returns the first position at which the string was found as an integer. The first argument is the string to 
be located; the second argument is the string to be searched; the optional third argument is an integer that represents 
the string position at which the search is started (by default, the beginning of the string to be searched). The first 
position in a string is denoted by 1. If the string is not found, 0 is returned.
>>>>>>> 91eabf5f
* The //LENGTH// function returns the length of the string in characters as an integer.


+++ Arithmetic functions

Availible DQL arithmetic functions:

<code>
ABS(simple_arithmetic_expression)
SQRT(simple_arithmetic_expression)
MOD(simple_arithmetic_expression, simple_arithmetic_expression)
</code>

* The //ABS// function returns the absolute value for given number. 

* The //SQRT// function returns the square root for given number. 

* The //MOD// function returns the modulus of first argument using the second argument.

<<<<<<< HEAD
+++ Datetime functions
=======
+++ Datetime functions
>>>>>>> 91eabf5f
<|MERGE_RESOLUTION|>--- conflicted
+++ resolved
@@ -1,116 +1,83 @@
-+++ String functions
-
-<<<<<<< HEAD
-* The //CONCAT// function returns a string that is a concatenation of its arguments. In the example above we map the concatenation of users firstname and lastname to a value called name
-
-<code type="php">
-$q = new Doctrine_Query();
-=======
-* The //CONCAT// function returns a string that is a concatenation of its arguments. In the example above we map the 
-concatenation of users firstname and lastname to a value called name
-
-<code type="php">
-$q = Doctrine_Query::create();
->>>>>>> 91eabf5f
-
-$users = $q->select('CONCAT(u.firstname, u.lastname) name')->from('User u')->execute();
-
-foreach($users as $user) {
-    // here 'name' is not a property of $user,
-    // its a mapped function value
-    print $user->name;
-}
-</code>
-
-<<<<<<< HEAD
-* The second and third arguments of the //SUBSTRING// function denote the starting position and length of the substring to be returned. These arguments are integers. The first position of a string is denoted by 1. The //SUBSTRING// function returns a string.
-
-<code type="php">
-$q = new Doctrine_Query();
-=======
-* The second and third arguments of the //SUBSTRING// function denote the starting position and length of the substring 
-to be returned. These arguments are integers. The first position of a string is denoted by 1. The //SUBSTRING// function 
-returns a string.
-
-<code type="php">
-$q = Doctrine_Query::create();
->>>>>>> 91eabf5f
-
-$users = $q->select('u.name')->from('User u')->where("SUBSTRING(u.name, 0, 1) = 'z'")->execute();
-
-foreach($users as $user) {
-    print $user->name;
-}
-</code>
-
-<<<<<<< HEAD
-* The //TRIM// function trims the specified character from a string. If the character to be trimmed is not specified, it is assumed to be space (or blank). The optional trim_character is a single-character string literal or a character-valued input parameter (i.e., char or Character)[30]. If a trim specification is not provided, BOTH is assumed. The //TRIM// function returns the trimmed string.
-
-<code type="php">
-$q = new Doctrine_Query();
-=======
-* The //TRIM// function trims the specified character from a string. If the character to be trimmed is not specified, it 
-is assumed to be space (or blank). The optional trim_character is a single-character string literal or a character-valued 
-input parameter (i.e., char or Character)[30]. If a trim specification is not provided, BOTH is assumed. The //TRIM// 
-function returns the trimmed string.
-
-<code type="php">
-$q = Doctrine_Query::create();
->>>>>>> 91eabf5f
-
-$users = $q->select('u.name')->from('User u')->where("TRIM(u.name) = 'Someone'")->execute();
-
-foreach($users as $user) {
-    print $user->name;
-}
-</code>    
-
-* The //LOWER// and //UPPER// functions convert a string to lower and upper case, respectively. They return a string. 
-
-<code type="php">
-<<<<<<< HEAD
-$q = new Doctrine_Query();
-=======
-$q = Doctrine_Query::create();
->>>>>>> 91eabf5f
-
-$users = $q->select('u.name')->from('User u')->where("LOWER(u.name) = 'someone'")->execute();
-
-foreach($users as $user) {
-    print $user->name;
-}
-</code>  
-
-<<<<<<< HEAD
-* The //LOCATE// function returns the position of a given string within a string, starting the search at a specified position. It returns the first position at which the string was found as an integer. The first argument is the string to be located; the second argument is the string to be searched; the optional third argument is an integer that represents the string position at which the search is started (by default, the beginning of the string to be searched). The first position in a string is denoted by 1. If the string is not found, 0 is returned.
-=======
-* The //LOCATE// function returns the position of a given string within a string, starting the search at a specified 
-position. It returns the first position at which the string was found as an integer. The first argument is the string to 
-be located; the second argument is the string to be searched; the optional third argument is an integer that represents 
-the string position at which the search is started (by default, the beginning of the string to be searched). The first 
-position in a string is denoted by 1. If the string is not found, 0 is returned.
->>>>>>> 91eabf5f
-* The //LENGTH// function returns the length of the string in characters as an integer.
-
-
-+++ Arithmetic functions
-
-Availible DQL arithmetic functions:
-
-<code>
-ABS(simple_arithmetic_expression)
-SQRT(simple_arithmetic_expression)
-MOD(simple_arithmetic_expression, simple_arithmetic_expression)
-</code>
-
-* The //ABS// function returns the absolute value for given number. 
-
-* The //SQRT// function returns the square root for given number. 
-
-* The //MOD// function returns the modulus of first argument using the second argument.
-
-<<<<<<< HEAD
-+++ Datetime functions
-=======
-+++ Datetime functions
->>>>>>> 91eabf5f
++++ String functions
+
+* The //CONCAT// function returns a string that is a concatenation of its arguments. In the example above we map the 
+concatenation of users firstname and lastname to a value called name
+
+<code type="php">
+$q = Doctrine_Query::create();
+
+$users = $q->select('CONCAT(u.firstname, u.lastname) name')->from('User u')->execute();
+
+foreach($users as $user) {
+    // here 'name' is not a property of $user,
+    // its a mapped function value
+    print $user->name;
+}
+</code>
+
+* The second and third arguments of the //SUBSTRING// function denote the starting position and length of the substring 
+to be returned. These arguments are integers. The first position of a string is denoted by 1. The //SUBSTRING// function 
+returns a string.
+
+<code type="php">
+$q = Doctrine_Query::create();
+
+$users = $q->select('u.name')->from('User u')->where("SUBSTRING(u.name, 0, 1) = 'z'")->execute();
+
+foreach($users as $user) {
+    print $user->name;
+}
+</code>
+
+* The //TRIM// function trims the specified character from a string. If the character to be trimmed is not specified, it 
+is assumed to be space (or blank). The optional trim_character is a single-character string literal or a character-valued 
+input parameter (i.e., char or Character)[30]. If a trim specification is not provided, BOTH is assumed. The //TRIM// 
+function returns the trimmed string.
+
+<code type="php">
+$q = Doctrine_Query::create();
+
+$users = $q->select('u.name')->from('User u')->where("TRIM(u.name) = 'Someone'")->execute();
+
+foreach($users as $user) {
+    print $user->name;
+}
+</code>    
+
+* The //LOWER// and //UPPER// functions convert a string to lower and upper case, respectively. They return a string. 
+
+<code type="php">
+$q = Doctrine_Query::create();
+
+$users = $q->select('u.name')->from('User u')->where("LOWER(u.name) = 'someone'")->execute();
+
+foreach($users as $user) {
+    print $user->name;
+}
+</code>  
+
+* The //LOCATE// function returns the position of a given string within a string, starting the search at a specified 
+position. It returns the first position at which the string was found as an integer. The first argument is the string to 
+be located; the second argument is the string to be searched; the optional third argument is an integer that represents 
+the string position at which the search is started (by default, the beginning of the string to be searched). The first 
+position in a string is denoted by 1. If the string is not found, 0 is returned.
+* The //LENGTH// function returns the length of the string in characters as an integer.
+
+
++++ Arithmetic functions
+
+Availible DQL arithmetic functions:
+
+<code>
+ABS(simple_arithmetic_expression)
+SQRT(simple_arithmetic_expression)
+MOD(simple_arithmetic_expression, simple_arithmetic_expression)
+</code>
+
+* The //ABS// function returns the absolute value for given number. 
+
+* The //SQRT// function returns the square root for given number. 
+
+* The //MOD// function returns the modulus of first argument using the second argument.
+
++++ Datetime functions