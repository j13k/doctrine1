--- conflicted
+++ resolved
@@ -1,28 +1,12 @@
 ++ Introduction
 
-<<<<<<< HEAD
-The purpose of schema files is to allow you to manage your model definitions directly from a yaml file rather then editing php code. The yaml schema file is parsed and used to generate all your model definitions/classes. This makes Doctrine model definitions much more portable.
-=======
 The purpose of schema files is to allow you to manage your model definitions directly from a yaml 
 file rather then editing php code. The yaml schema file is parsed and used to generate all your 
 model definitions/classes. This makes Doctrine model definitions much more portable.
->>>>>>> 91eabf5f
 
 Schema files support all the normal things you would write with manual php code. Component to 
 connection binding, relationships, attributes, templates/behaviors, indexes, etc.
 
-<<<<<<< HEAD
-++ Relationships
-
-When specifying relationships it is only necessary to specify the relationship on the end where the foreign key exists, although both ways are supported.
-
-+++ One to One
-
-<code type="yaml">
----
-User:
-  columns:
-=======
 ++ Short Hand Syntax
 
 Doctrine offers the ability to specify schema in a short hand syntax. A lot of the schema parameters 
@@ -128,7 +112,6 @@
 ---
 User:
   columns:
->>>>>>> 91eabf5f
     id:
       type: integer(4)
       primary: true
@@ -142,11 +125,8 @@
   relations:
     Contact:
       foreignType: one
-<<<<<<< HEAD
-=======
       foreignAlias: UserModel
 
->>>>>>> 91eabf5f
 Contact:
   columns:
     id:
@@ -157,9 +137,6 @@
       type: string(255)
 </code>
 
-<<<<<<< HEAD
-+++ One to Many
-=======
 You can quickly detect and create the relationships between two models with the detect_relations option 
 like below.
 
@@ -195,13 +172,10 @@
 The resulting relationships will be User hasOne Avatar and Avatar hasMany User. 
 
 +++ One to One
->>>>>>> 91eabf5f
-
-<code type="yaml">
----
-User:
-<<<<<<< HEAD
-=======
+
+<code type="yaml">
+---
+User:
   columns:
     id:
       type: integer(4)
@@ -218,50 +192,36 @@
       foreignType: one
 
 Contact:
->>>>>>> 91eabf5f
-  columns:
-    id:
-      type: integer(4)
-      primary: true
-      autoincrement: true
-<<<<<<< HEAD
-    contact_id:
-      type: integer(4)
-    username:
-      type: string(255)
-    password:
-      type: stirng(255)
+  columns:
+    id:
+      type: integer(4)
+      primary: true
+      autoincrement: true
+    name:
+      type: string(255)
+</code>
+
++++ One to Many
+
+<code type="yaml">
+---
+User:
+  columns:
+    id:
+      type: integer(4)
+      primary: true
+      autoincrement: true
+    contact_id:
+      type: integer(4)
+    username:
+      type: string(255)
+    password:
+      type: string(255)
+
 Phonenumber:
   columns:
     id:
       type: integer(4)
-=======
-    name:
-      type: string(255)
-</code>
-
-+++ One to Many
-
-<code type="yaml">
----
-User:
-  columns:
-    id:
-      type: integer(4)
-      primary: true
-      autoincrement: true
-    contact_id:
-      type: integer(4)
-    username:
-      type: string(255)
-    password:
-      type: string(255)
-
-Phonenumber:
-  columns:
-    id:
-      type: integer(4)
->>>>>>> 91eabf5f
       primary: true
       autoincrement: true
     name:
@@ -289,10 +249,7 @@
   attributes:
     export: all
     validate: true
-<<<<<<< HEAD
-=======
-
->>>>>>> 91eabf5f
+
 Group:
   tableName: group_table
   columns:
@@ -307,10 +264,7 @@
       foreignAlias: Groups
       class: User
       refClass: GroupUser
-<<<<<<< HEAD
-=======
-
->>>>>>> 91eabf5f
+
 GroupUser:
   columns:
     group_id:
@@ -319,16 +273,6 @@
     user_id:
       type: integer(4)
       primary: true
-<<<<<<< HEAD
-</code>
-
-++ Connection Binding
-
-<code type="php">
-Doctrine::connection('mysql://jwage:pass@localhost/connection1', 'connection1');
-</code>
-
-=======
   relations:
     Group:
       foreignAlias: GroupUsers
@@ -361,7 +305,6 @@
 Schema files offer the ability to bind it to a specific connection by specifying the connection parameter.
 If you do not specify the connection the model will just use the current connection instance.
 
->>>>>>> 91eabf5f
 <code type="yaml">
 ---
 User:
@@ -376,12 +319,6 @@
     username:
       type: string(255)
     password:
-<<<<<<< HEAD
-      type: stirng(255)
-</code>
-
-++ Attributes
-=======
       type: string(255)
 </code>
 
@@ -389,7 +326,6 @@
 
 Doctrine offers the ability to set attributes for your generated models directly in your schema files 
 similar to how you would if you were manually writing your Doctrine_Record child classes.
->>>>>>> 91eabf5f
 
 <code type="yaml">
 ---
@@ -405,20 +341,12 @@
     username:
       type: string(255)
     password:
-<<<<<<< HEAD
-      type: stirng(255)
-=======
-      type: string(255)
->>>>>>> 91eabf5f
+      type: string(255)
   attributes:
     export: none
     validate: false
 </code>
 
-<<<<<<< HEAD
-++ Templates
-
-=======
 +++ Enums
 
 To use enum columns in your schema file you must specify the type as enum and specify an array of values
@@ -445,7 +373,6 @@
 +++ ActAs
 
 You can attach behaviors to your models with the actAs option. You can specify
->>>>>>> 91eabf5f
 <code type="yaml">
 ---
 User:
@@ -453,8 +380,6 @@
   columns:
     id:
       type: integer(4)
-<<<<<<< HEAD
-=======
       primary: true
       autoincrement: true
     contact_id:
@@ -485,46 +410,13 @@
   columns:
     id:
       type: integer(4)
->>>>>>> 91eabf5f
-      primary: true
-      autoincrement: true
-    contact_id:
-      type: integer(4)
-    username:
-      type: string(255)
-    password:
-<<<<<<< HEAD
-      type: stirng(255)
-  templates:
-    MyCustomTemplate
-      option1: value
-      option2: value
-</code>
-
-++ ActAs
-
-<code type="yaml">
----
-User:
-  connection: connection1
-  columns:
-    id:
-      type: integer(4)
-      primary: true
-      autoincrement: true
-    contact_id:
-      type: integer(4)
-    username:
-      type: string(255)
-    password:
-      type: stirng(255)
-  actAs:
-    Sluggable:
-      fields: [username]
-</code>
-
-++ Options
-=======
+      primary: true
+      autoincrement: true
+    contact_id:
+      type: integer(4)
+    username:
+      type: string(255)
+    password:
       type: string(255)
 </code>
 
@@ -549,7 +441,6 @@
 
 Specify options for your tables and when Doctrine creates your tables from your models the options will be
 set on the create table statement.
->>>>>>> 91eabf5f
 
 <code type="yaml">
 ---
@@ -565,11 +456,7 @@
     username:
       type: string(255)
     password:
-<<<<<<< HEAD
-      type: stirng(255)
-=======
-      type: string(255)
->>>>>>> 91eabf5f
+      type: string(255)
   options:
     type: INNODB
     collate: utf8_unicode_ci
@@ -608,37 +495,193 @@
       type: unique
 </code>
 
-<<<<<<< HEAD
-This is the PHP line of code that is auto-generated inside setTableDefinition() inside your base model class.
+This is the PHP line of code that is auto-generated inside setTableDefinition() inside your base 
+model class.
 
 <code type="php">
-$this->index('name_index', array('fields' => array('first_name' => array( 'sorting' => 'ASC', 'length' => '10', 'primary' => true ), 'last_name' => array( ) ), 'type' => 'unique'));
-</code>
-
-++ Inheritance
+$this->index('name_index', array('fields' => array('first_name' => array('sorting'  => 'ASC',
+                                                                         'length'   => '10',
+                                                                         'primary'  => true ),
+                                                   'last_name' => array()),
+                                 'type' => 'unique'));
+</code>
+
++++ Inheritance
+
+Simple inheritance. Read about more about [doc relations:inheritance:simple-inheritance :index :name]. Any columns or 
+relations added to the children classes will be moved to the parent.
 
 <code type="yaml">
 ---
 Entity:
-  actAs: [Timestampable]
-  columns:
-    id:
-      type: integer(4)
-      primary: true
-      autoincrement: true
-    username:
-      type: string(255)
-    password:
-      type: string(255)
+  columns:
+    name: string(255)
+    username: string(255)
+    password: string(255)
+
 User:
   inheritance:
     extends: Entity
+    type: simple
+
 Group:
   inheritance:
     extends: Entity
-</code>
-
-++ Generating Models
+    type: simple
+</code>
+
+Concrete inheritance. Read about more about [doc relations:inheritance:concrete-inheritance :index :name]
+
+<code type="yaml">
+---
+TextItem:
+  columns:
+    topic: string(255)
+
+Comment:
+  inheritance:
+    extends: TextItem
+    type: concrete
+  columns:
+    content: string(300)
+</code>
+
+Column aggregation inheritance. Read about more about [doc relations:inheritance:column-aggregation-inheritance :index :name]. 
+Like simple inheritance, any columns or relationships added to the children will be automatically removed and moved to 
+the parent.
+
+<code type="yaml">
+---
+Entity:
+  columns:
+    name: string(255)
+    type: string(255)         # Optional, will be automatically added when it is specified in the child class
+
+User:
+  inheritance:
+    extends: Entity
+    type: column_aggregation  # Optional, it is implied if a keyField or keyValue is present
+    keyField: type            # Optional, will default to 'type' and add it to the parent class if type is column aggregation
+    keyValue: User            # Optional, will default to the name of the child class if type is column aggregation
+  columns:
+    username: string(255)
+    password: string(255)
+
+Group:
+  inheritance:
+    extends: Entity
+    type: column_aggregation
+    keyField: type
+    keyValue: Group
+  columns:
+    description: string(255)
+</code>
+
++++ Generate Accessors
+
+When the generate_accessors: true option is present in a schema file, it will generate propel orm style 
+get and set accessors in the Base model definition. For example setFieldName() and getFieldName() would 
+then be possible in your models.
+
+Example:
+<code type="yaml">
+---
+generate_accessors: true
+
+User:
+  columns:
+    username:
+      type: string(255)
+</code>
+
++++ Column Aliases
+
+If you want the ability alias a column name as something other than the column name in the database 
+this is possible with the " as alias_name" string after the column name.
+
+Example:
+<code type="yaml">
+---
+User:
+  columns:
+    login:
+      name: login as username
+      type: string(255)
+    password:
+      type: string(255)
+</code>
+
+The above example would allow you to access the login column name from the alias "username".
+
++++ Packages
+
+Doctrine offers the "package" parameter which will generate the models in to sub folders. With large 
+schema files this will allow you to better organize your schemas in to folders.
+
+<code type="yaml">
+---
+User:
+  package: User
+  columns:
+    username: string(255)
+</code>
+
+The model files from this schema file would be put in a folder named User. You can specify more sub 
+folders by doing "package: User.Models" and the models would be in User/Models
+
++++ Global Schema Information
+
+Doctrine schemas allow you to specify certain parameters that will apply to all of the models defined 
+in the schema file. Below you can find an example on what global parameters you can set for schema files.
+
+List of global parameters:
+
+connection
+attributes
+templates
+actAs
+options
+package
+inheritance
+detect_relations
+generate_accessors
+
+<code type="yaml">
+---
+connection: conn_name1
+actAs: [Timestampable]
+options:
+  type: INNODB
+package: User
+detect_relations: true
+generate_accessors: true
+
+User:
+  columns:
+    id:
+      type: integer(4)
+      primary: true
+      autoincrement: true
+    contact_id:
+      type: integer(4)
+    username:
+      type: string(255)
+    password:
+      type: string(255)
+
+Contact:
+  columns:
+    id:
+      type: integer(4)
+      primary: true
+      autoincrement: true
+    name:
+      type: string(255)
+</code>
+
+All of the settings at the top will be applied to every model which is defined in that yaml file.
+
+++ Using Schema Files
 
 Once you have defined your schema files you need some code to 
 <code type="php">
@@ -652,208 +695,5 @@
                  'suffix'                =>  '.php');               // Extension for your generated models
 
 // This code will generate the models for schema.yml at /path/to/generate/models
-Doctrine::generateModelsFromYaml('schema.yml', '/path/to/generate/models', $options);
-=======
-This is the PHP line of code that is auto-generated inside setTableDefinition() inside your base 
-model class.
-
-<code type="php">
-$this->index('name_index', array('fields' => array('first_name' => array('sorting'  => 'ASC',
-                                                                         'length'   => '10',
-                                                                         'primary'  => true ),
-                                                   'last_name' => array()),
-                                 'type' => 'unique'));
-</code>
-
-+++ Inheritance
-
-Simple inheritance. Read about more about [doc relations:inheritance:simple-inheritance :index :name]. Any columns or 
-relations added to the children classes will be moved to the parent.
-
-<code type="yaml">
----
-Entity:
-  columns:
-    name: string(255)
-    username: string(255)
-    password: string(255)
-
-User:
-  inheritance:
-    extends: Entity
-    type: simple
-
-Group:
-  inheritance:
-    extends: Entity
-    type: simple
-</code>
-
-Concrete inheritance. Read about more about [doc relations:inheritance:concrete-inheritance :index :name]
-
-<code type="yaml">
----
-TextItem:
-  columns:
-    topic: string(255)
-
-Comment:
-  inheritance:
-    extends: TextItem
-    type: concrete
-  columns:
-    content: string(300)
-</code>
-
-Column aggregation inheritance. Read about more about [doc relations:inheritance:column-aggregation-inheritance :index :name]. 
-Like simple inheritance, any columns or relationships added to the children will be automatically removed and moved to 
-the parent.
-
-<code type="yaml">
----
-Entity:
-  columns:
-    name: string(255)
-    type: string(255)         # Optional, will be automatically added when it is specified in the child class
-
-User:
-  inheritance:
-    extends: Entity
-    type: column_aggregation  # Optional, it is implied if a keyField or keyValue is present
-    keyField: type            # Optional, will default to 'type' and add it to the parent class if type is column aggregation
-    keyValue: User            # Optional, will default to the name of the child class if type is column aggregation
-  columns:
-    username: string(255)
-    password: string(255)
-
-Group:
-  inheritance:
-    extends: Entity
-    type: column_aggregation
-    keyField: type
-    keyValue: Group
-  columns:
-    description: string(255)
-</code>
-
-+++ Generate Accessors
-
-When the generate_accessors: true option is present in a schema file, it will generate propel orm style 
-get and set accessors in the Base model definition. For example setFieldName() and getFieldName() would 
-then be possible in your models.
-
-Example:
-<code type="yaml">
----
-generate_accessors: true
-
-User:
-  columns:
-    username:
-      type: string(255)
-</code>
-
-+++ Column Aliases
-
-If you want the ability alias a column name as something other than the column name in the database 
-this is possible with the " as alias_name" string after the column name.
-
-Example:
-<code type="yaml">
----
-User:
-  columns:
-    login:
-      name: login as username
-      type: string(255)
-    password:
-      type: string(255)
-</code>
-
-The above example would allow you to access the login column name from the alias "username".
-
-+++ Packages
-
-Doctrine offers the "package" parameter which will generate the models in to sub folders. With large 
-schema files this will allow you to better organize your schemas in to folders.
-
-<code type="yaml">
----
-User:
-  package: User
-  columns:
-    username: string(255)
-</code>
-
-The model files from this schema file would be put in a folder named User. You can specify more sub 
-folders by doing "package: User.Models" and the models would be in User/Models
-
-+++ Global Schema Information
-
-Doctrine schemas allow you to specify certain parameters that will apply to all of the models defined 
-in the schema file. Below you can find an example on what global parameters you can set for schema files.
-
-List of global parameters:
-
-connection
-attributes
-templates
-actAs
-options
-package
-inheritance
-detect_relations
-generate_accessors
-
-<code type="yaml">
----
-connection: conn_name1
-actAs: [Timestampable]
-options:
-  type: INNODB
-package: User
-detect_relations: true
-generate_accessors: true
-
-User:
-  columns:
-    id:
-      type: integer(4)
-      primary: true
-      autoincrement: true
-    contact_id:
-      type: integer(4)
-    username:
-      type: string(255)
-    password:
-      type: string(255)
-
-Contact:
-  columns:
-    id:
-      type: integer(4)
-      primary: true
-      autoincrement: true
-    name:
-      type: string(255)
-</code>
-
-All of the settings at the top will be applied to every model which is defined in that yaml file.
-
-++ Using Schema Files
-
-Once you have defined your schema files you need some code to 
-<code type="php">
-// The options are completely optional. Only use this if you need something beyond the default configuration for model generation
-$options = array('packagesPrefix'        =>  'Package',             // What to prefix the middle package models with
-                 'packagesPath'          =>  '',                    // this defaults to the "#models_path#/packages"
-                 'generateBaseClasses'   =>  true,                  // Whether or not to generate abstract base models containing the definition and a top level class which is empty extends the base
-                 'generateTableClasses'  =>  true,                  // Whether or not to generate a table class for each model
-                 'baseClassesDirectory'  =>  'generated',           // Name of the folder to generate the base class definitions in
-                 'baseClassName'         =>  'Doctrine_Record',     // Name of the base Doctrine_Record class
-                 'suffix'                =>  '.php');               // Extension for your generated models
-
-// This code will generate the models for schema.yml at /path/to/generate/models
 Doctrine::generateModelsFromYaml('/path/to/directory/with/yaml/schema/files', '/path/to/generate/models', $options);
->>>>>>> 91eabf5f
 </code>