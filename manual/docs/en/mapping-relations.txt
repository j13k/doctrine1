++ Introduction

In Doctrine all record relations are being set with {{hasMany}}, {{hasOne}} methods. Doctrine supports almost any kind of 
database relation from simple one-to-one foreign key relations to join table self-referencing relations.


++ Relation aliases

Doctrine supports relation aliases through {{as}} keyword.

<code type="php">
class Forum_Board extends Doctrine_Record 
{ 
    public function setTableDefinition()
    {
        $this->hasColumn('name', 'string', 100);
        $this->hasColumn('description', 'string', 5000);
    }
    public function setUp() 
    {
        // notice the 'as' keyword here
        $this->hasMany('Forum_Thread as Threads', array('local' => 'id',
                                                        'foreign' => 'board_id');
    }
}

class Forum_Thread extends Doctrine_Record 
{
    public function setTableDefinition() 
    {
        $this->hasColumn('board_id', 'integer', 10);
        $this->hasColumn('updated', 'integer', 10);
        $this->hasColumn('closed', 'integer', 1);
    }
    public function setUp() 
    {
        // notice the 'as' keyword here
        $this->hasOne('Forum_Board as Board', array('local' => 'board_id',
                                                    'foreign' => 'id');
    }
}
$board = new Board();
$board->Threads[0]->updated = time();
</code>


++ Foreign key associations
+++ One-To-One

<<<<<<< HEAD
Binding One-To-One foreign key associations is done with {{Doctrine_Record::hasOne()}} and {{Doctrine_Record::hasOne()}} methods. In the following example user owns one email and has one address. So the relationship between user and email is one-to-one composite. The relationship between user and address is one-to-one aggregate.
=======
Binding One-To-One foreign key associations is done with {{Doctrine_Record::hasOne()}} methods. In the following example 
user owns one email and has one address. So the relationship between user and email is one-to-one composite. The 
relationship between user and address is one-to-one aggregate.
>>>>>>> 91eabf5f

The {{Email}} component here is mapped to {{User}} component's column {{email_id}} hence their relation is called 
LOCALKEY relation. On the other hand the {{Address}} component is mapped to {{User}} by it's {{user_id}} column hence 
the relation between {{User}} and {{Address}} is called FOREIGNKEY relation.

<code type="php">
class User extends Doctrine_Record 
{
    public function setUp() 
    {
        $this->hasOne('Address', array('local' => 'id', 'foreign' => 'user_id'));
        $this->hasOne('Email', array('local' => 'email_id', 'foreign' => 'id'));
        $this->hasMany('Phonenumber', array('local' => 'id', 'foreign' => 'user_id'));
    }
    public function setTableDefinition() 
    {
        $this->hasColumn('name', 'string',50);
        $this->hasColumn('loginname', 'string',20);
        $this->hasColumn('password', 'string',16);

        // foreign key column for email id
        $this->hasColumn('email_id', 'integer');
    }
}
class Email extends Doctrine_Record 
{
    public function setTableDefinition() 
    {
        $this->hasColumn('address', 'string', 150);
    }
}
class Address extends Doctrine_Record 
{
    public function setTableDefinition() 
    {
        $this->hasColumn('street', 'string', 50);
        $this->hasColumn('user_id', 'integer');
    }
}
</code>


+++ One-to-Many, Many-to-One

<code type="php">
class User extends Doctrine_Record 
{
    public function setUp()
    {
        $this->hasMany('Phonenumber', array('local' => 'id', 'foreign' => 'user_id'));
    }
    public function setTableDefinition() 
    {
        $this->hasColumn('name', 'string', 50);
        $this->hasColumn('loginname', 'string', 20);
        $this->hasColumn('password', 'string', 16);
    }
}
class Phonenumber extends Doctrine_Record 
{
    public function setTableDefinition() 
    {
        $this->hasColumn('phonenumber', 'string', 50);
        $this->hasColumn('user_id', 'integer');
    }
}
</code>


+++ Tree structure

<code type="php">
class Task extends Doctrine_Record 
{
     public function setUp() 
     {
        $this->hasOne('Task as Parent', array('local' => 'parent_id', 'foreign' => 'id'));
        $this->hasMany('Task as Subtask', array('local' => 'id', 'foreign' => 'parent_id'));
    }
    public function setTableDefinition() 
    {
        $this->hasColumn('name', 'string', 100);
        $this->hasColumn('parent_id', 'integer');
    }
}
</code>

++ Join table associations

+++ Many-to-Many

If you are coming from relational database background it may be familiar to you how many-to-many associations are handled: 
an additional association table is needed.

In many-to-many relations the relation between the two components is always an aggregate relation and the association 
table is owned by both ends. For example in the case of users and groups when user is being deleted the groups it belongs 
to are not being deleted and the associations between this user and the groups it belongs to are being deleted.

Sometimes you may not want that association table rows are being deleted when user / group is being deleted. You can 
override this behoviour by setting the relations to association component (in this case {{Groupuser}}) explicitly. 

In the following example we have Groups and Users of which relation is defined as many-to-many. In this case we also 
need to define an additional class called {{Groupuser}}.

<code type="php">
class User extends Doctrine_Record 
{
    public function setUp() 
    {
        $this->hasMany('Group', array('local' => 'user_id', 
                                      'foreign' => 'group_id',
            // the following line is needed in many-to-many relations!
                                      'refClass' => 'GroupUser'));

    }
    public function setTableDefinition() 
    {
        $this->hasColumn('name', 'string', 30);
    }
}

class Group extends Doctrine_Record
{
    public function setUp() {
        $this->hasMany('User', array('local' => 'group_id',
                                     'foreign' => 'user_id',
            // the following line is needed in many-to-many relations!
                                     'refClass' => 'GroupUser'));
    }
    public function setTableDefinition() {
        $this->hasColumn('name', 'string', 30);
    }
}

class GroupUser extends Doctrine_Record
{
    public function setTableDefinition() 
    {
        $this->hasColumn('user_id', 'integer', null, array('primary' => true));
        $this->hasColumn('group_id', 'integer', null, array('primary' => true));
    }
}


$user = new User();

// add two groups
$user->Group[0]->name = 'First Group';

$user->Group[1]->name = 'Second Group';

// save changes into database
$user->save();

// deleting the associations between user and groups it belongs to

$user->Groupuser->delete();

$groups = new Doctrine_Collection(Doctrine::getTable('Group'));

$groups[0]->name = 'Third Group';

$groups[1]->name = 'Fourth Group';

$user->Group[2] = $groups[0];
// $user will now have 3 groups

$user->Group = $groups;
// $user will now have two groups 'Third Group' and 'Fourth Group'

</code>


+++ Self-referencing (Nest relations)
++++ Non-equal nest relations
<code type="php">
class User extends Doctrine_Record 
{
    public function setUp() 
    {
        $this->hasMany('User as Parents', array('local'    => 'parent_id',
                                                'foreign'  => 'child_id',
                                                'refClass' => 'UserReference'
                                                );

        $this->hasMany('User as Children', array('local'    => 'child_id',
                                                 'foreign'  => 'parent_id',
                                                 'refClass' => 'UserReference'
                                                 );

    }
    public function setTableDefinition() 
    {
        $this->hasColumn('name', 'string', 30);
    }
}
class UserReference extends Doctrine_Record 
{
    public function setTableDefinition() {
        $this->hasColumn('parent_id', 'integer', null, array('primary' => true));
        $this->hasColumn('child_id', 'integer', null, array('primary' => true));
    }
}
</code>
++++ Equal nest relations

<code type="php">
class User extends Doctrine_Record 
{
    public function setUp() 
    {
        $this->hasMany('User as Friend', array('local'    => 'user1',
                                               'foreign'  => 'user2',
                                               'refClass' => 'UserReference'
                                               'equal'    => true,
                                                );
    }
    public function setTableDefinition() 
    {
        $this->hasColumn('name', 'string', 30);
    }
}
class UserReference extends Doctrine_Record 
{
    public function setTableDefinition() {
        $this->hasColumn('user1', 'integer', null, array('primary' => true));
        $this->hasColumn('user2', 'integer', null, array('primary' => true));
    }
}
</code>

++ Inheritance
+++ One table, many classes

When it comes to handling inheritance Doctrine is very smart. In the following example we have one database table called 
{{entity}}. Users and groups are both entities and they share the same database table. The only thing we have to make is 
3 records ({{Entity}}, {{Group}} and {{User}}).

Doctrine is smart enough to know that the inheritance type here is one-table-many-classes.

<code type="php">
class Entity extends Doctrine_Record 
{
    public function setTableDefinition() 
    {
        $this->hasColumn('name', 'string', 30);
        $this->hasColumn('username', 'string', 20);
        $this->hasColumn('password', 'string', 16);
        $this->hasColumn('created', 'integer', 11);
    }
}

class User extends Entity 
{ }

class Group extends Entity 
{ }
</code>


+++ One table, one class

One-table-one-class inheritance is the only inheritance type that allows additional fields for inherited classes. As 
shown in the example above adding additional columns is very easy:

<code type="php">
class TextItem extends Doctrine_Record
{
    public function setTableDefinition() 
    {
        $this->hasColumn('topic', 'string', 100);
    }
}

class Comment extends TextItem
{
    public function setTableDefinition() 
    {
        parent::setTableDefinition();    

        $this->hasColumn('content', 'string', 300);
    }
}
</code>


In one-table-one-class inheritance you don't necessarily have to define additional columns, but in order to make Doctrine 
create separate tables for each class you'll have to make iterative setTableDefinition() calls. 

In the following example we have three database tables called {{entity}}, {{user}} and {{group}}. Users and groups are 
both entities. The only thing we have to do is write 3 classes ({{Entity}}, {{Group}} and {{User}}) and make iterative 
{{setTableDefinition}} method calls.

<code type="php">
class Entity extends Doctrine_Record 
{
    public function setTableDefinition() 
    {
        $this->hasColumn('name', 'string', 30);
        $this->hasColumn('username', 'string', 20);
        $this->hasColumn('password', 'string', 16);
        $this->hasColumn('created', 'integer', 11);
    }
}

class User extends Entity 
{
    public function setTableDefinition() 
    {
        // the following method call is needed in
        // one-table-one-class inheritance
        parent::setTableDefinition();
    }
}

class Group extends Entity 
{
    public function setTableDefinition() 
    {
        // the following method call is needed in
        // one-table-one-class inheritance
        parent::setTableDefinition();
    }
}
</code>


+++ Column aggregation

In the following example we have one database table called {{entity}}. Users and groups are both entities and they share 
the same database table.

The entity table has a column called {{type}} which tells whether an entity is a group or a user. Then we decide that 
users are type 1 and groups type 2.

The only thing we have to do is to create 3 records (the same as before) and add
call the {{Doctrine_Table::setSubclasses()}} method from the parent class.

<code type="php">
class Entity extends Doctrine_Record 
{
    public function setTableDefinition() 
    {
        $this->hasColumn('name', 'string', 30);
        $this->hasColumn('username', 'string', 20);
        $this->hasColumn('password', 'string', 16);
        $this->hasColumn('created', 'integer', 11);

        // this column is used for column
        // aggregation inheritance
        $this->hasColumn('type', 'integer', 11);
        $this->setSubclasses(array(
            "User" => array("type" => 1),
            "Group" => array("type" => 2)
        ));
    }
}

class User extends Entity {}
class Group extends Entity {}

</code>

This feature also enable us to query the {{Entity}} table and get a {{User}} or
{{Group}} object back if the returned object matches the constraints set in the
parent class. See the code example below for an example of this.

<code type="php">
$user = new User();
$user->name = 'Bjarte S. Karlsen';
$user->username = 'meus';
$user->password = 'rat';
$user->save();

$group = new Group();
$group->name = 'Users';
$group->username = 'users';
$group->password = 'password';
$group->save();

$q = Doctrine_Query::create();
$user = $q->from('Entity')->where('id=?')->execute(array($user->id))->getFirst();
assert($user instanceOf User);

$q = Doctrine_Query::create();
$group = $q->from('Entity')->where('id=?')->execute(array($group->id))->getFirst();
assert($group instanceOf Group);
</code>

++ Foreign key constraints
+++ Introduction

A foreign key constraint specifies that the values in a column (or a group of columns) must match the values appearing 
in some row of another table. In other words foreign key constraints maintain the referential integrity between two 
related tables.

Say you have the product table with the following definition:

<code type="php">
class Product extends Doctrine_Record
{
    public function setTableDefinition()
    {
        $this->hasColumn('id', 'integer', null, 'primary');
        $this->hasColumn('name', 'string');
        $this->hasColumn('price', 'decimal', 18);
    }
}
</code>

Let's also assume you have a table storing orders of those products. We want to ensure that the order table only contains 
orders of products that actually exist. So we define a foreign key constraint in the orders table that references the 
products table:

<code type="php">
class Order extends Doctrine_Record
{
    public function setTableDefinition()
    {
        $this->hasColumn('order_id', 'integer', null, 'primary');
        $this->hasColumn('product_id', 'integer');
        $this->hasColumn('quantity', 'integer');
    }
    public function setUp()
    {
        $this->hasOne('Product', array('local' => 'product_id', 'foreign' => 'id'));

        // foreign key columns should *always* have indexes

        $this->index('product_id', array('fields' => 'product_id'));
    }
}
</code>

When exported the class {{Order}} would execute the following SQL:

<code type="sql">
CREATE TABLE orders (
    order_id integer PRIMARY KEY,
    product_id integer REFERENCES products (id),
    quantity integer,
    INDEX product_id_idx (product_id)
)
</code>

Now it is impossible to create orders with product_no entries that do not appear in the products table.

We say that in this situation the orders table is the referencing table and the products table is the referenced table. 
Similarly, there are referencing and referenced columns.


+++ Integrity actions

//CASCADE//:
Delete or update the row from the parent table and automatically delete or update the matching rows in the child table. 
Both ON DELETE CASCADE and ON UPDATE CASCADE are supported. Between two tables, you should not define several ON UPDATE 
CASCADE clauses that act on the same column in the parent table or in the child table.

//SET NULL// :
Delete or update the row from the parent table and set the foreign key column or columns in the child table to NULL. 
This is valid only if the foreign key columns do not have the NOT NULL qualifier specified. Both ON DELETE SET NULL 
and ON UPDATE SET NULL clauses are supported.

//NO ACTION// :
In standard SQL, NO ACTION means no action in the sense that an attempt to delete or update a primary key value is 
not allowed to proceed if there is a related foreign key value in the referenced table.

//RESTRICT// :
Rejects the delete or update operation for the parent table. NO ACTION and RESTRICT are the same as omitting the 
ON DELETE or ON UPDATE clause.

//SET DEFAULT// :

In the following example we define two classes, User and Phonenumber with their relation being one-to-many. We also 
add a foreign key constraint with onDelete cascade action. This means that everytime a users is being deleted its 
associated phonenumbers will also be deleted.

<code type="php">
class User extends Doctrine_Record
{
    public function setTableDefinition()
    {
        $this->hasColumn('name', 'string', 50);
        $this->hasColumn('loginname', 'string', 20);
        $this->hasColumn('password', 'string', 16);
    }
    public function setUp()
    {
        $this->index('id', array('fields' => 'id'));

        $this->hasMany('Phonenumber', array('local' => 'id', 
                                            'foreign' => 'user_id'));
    }
}
class Phonenumber extends Doctrine_Record
{
    public function setTableDefinition()
    {
        $this->hasColumn('phonenumber', 'string', 50);
        $this->hasColumn('user_id', 'integer');
    }
    public function setUp()
    {
        $this->index('product_id', array('fields' => 'user_id'));

        $this->hasMany('User', array('local' => 'user_id',
                                     'foreign' => 'id',
                                     'onDelete' => 'CASCADE'));
    }
}
</code>

<code type="yaml">
---
User:
  columns:
    name: string(50)
    loginname: string(20)
    password: string(16)
  indexes:
    id:
      fields: id

Phonenumber:
  columns:
    phonenumber: string(50)
    user_id: integer
  relations:
    User:
      onDelete: CASCADE
  indexes:
    product_id:
      fields: user_id
</code><|MERGE_RESOLUTION|>--- conflicted
+++ resolved
@@ -47,13 +47,9 @@
 ++ Foreign key associations
 +++ One-To-One
 
-<<<<<<< HEAD
-Binding One-To-One foreign key associations is done with {{Doctrine_Record::hasOne()}} and {{Doctrine_Record::hasOne()}} methods. In the following example user owns one email and has one address. So the relationship between user and email is one-to-one composite. The relationship between user and address is one-to-one aggregate.
-=======
 Binding One-To-One foreign key associations is done with {{Doctrine_Record::hasOne()}} methods. In the following example 
 user owns one email and has one address. So the relationship between user and email is one-to-one composite. The 
 relationship between user and address is one-to-one aggregate.
->>>>>>> 91eabf5f
 
 The {{Email}} component here is mapped to {{User}} component's column {{email_id}} hence their relation is called 
 LOCALKEY relation. On the other hand the {{Address}} component is mapped to {{User}} by it's {{user_id}} column hence 
